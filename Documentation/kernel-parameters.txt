                          Kernel Parameters
                          ~~~~~~~~~~~~~~~~~

The following is a consolidated list of the kernel parameters as
implemented by the __setup(), core_param() and module_param() macros
and sorted into English Dictionary order (defined as ignoring all
punctuation and sorting digits before letters in a case insensitive
manner), and with descriptions where known.

The kernel parses parameters from the kernel command line up to "--";
if it doesn't recognize a parameter and it doesn't contain a '.', the
parameter gets passed to init: parameters with '=' go into init's
environment, others are passed as command line arguments to init.
Everything after "--" is passed as an argument to init.

Module parameters can be specified in two ways: via the kernel command
line with a module name prefix, or via modprobe, e.g.:

	(kernel command line) usbcore.blinkenlights=1
	(modprobe command line) modprobe usbcore blinkenlights=1

Parameters for modules which are built into the kernel need to be
specified on the kernel command line.  modprobe looks through the
kernel command line (/proc/cmdline) and collects module parameters
when it loads a module, so the kernel command line can be used for
loadable modules too.

Hyphens (dashes) and underscores are equivalent in parameter names, so
	log_buf_len=1M print-fatal-signals=1
can also be entered as
	log-buf-len=1M print_fatal_signals=1

Double-quotes can be used to protect spaces in values, e.g.:
	param="spaces in here"

This document may not be entirely up to date and comprehensive. The command
"modinfo -p ${modulename}" shows a current list of all parameters of a loadable
module. Loadable modules, after being loaded into the running kernel, also
reveal their parameters in /sys/module/${modulename}/parameters/. Some of these
parameters may be changed at runtime by the command
"echo -n ${value} > /sys/module/${modulename}/parameters/${parm}".

The parameters listed below are only valid if certain kernel build options were
enabled and if respective hardware is present. The text in square brackets at
the beginning of each description states the restrictions within which a
parameter is applicable:

	ACPI	ACPI support is enabled.
	AGP	AGP (Accelerated Graphics Port) is enabled.
	ALSA	ALSA sound support is enabled.
	APIC	APIC support is enabled.
	APM	Advanced Power Management support is enabled.
	ARM	ARM architecture is enabled.
	AVR32	AVR32 architecture is enabled.
	AX25	Appropriate AX.25 support is enabled.
	BLACKFIN Blackfin architecture is enabled.
	CLK	Common clock infrastructure is enabled.
	CMA	Contiguous Memory Area support is enabled.
	DRM	Direct Rendering Management support is enabled.
	DYNAMIC_DEBUG Build in debug messages and enable them at runtime
	EDD	BIOS Enhanced Disk Drive Services (EDD) is enabled
	EFI	EFI Partitioning (GPT) is enabled
	EIDE	EIDE/ATAPI support is enabled.
	EVM	Extended Verification Module
	FB	The frame buffer device is enabled.
	FTRACE	Function tracing enabled.
	GCOV	GCOV profiling is enabled.
	HW	Appropriate hardware is enabled.
	IA-64	IA-64 architecture is enabled.
	IMA     Integrity measurement architecture is enabled.
	IOSCHED	More than one I/O scheduler is enabled.
	IP_PNP	IP DHCP, BOOTP, or RARP is enabled.
	IPV6	IPv6 support is enabled.
	ISAPNP	ISA PnP code is enabled.
	ISDN	Appropriate ISDN support is enabled.
	JOY	Appropriate joystick support is enabled.
	KGDB	Kernel debugger support is enabled.
	KVM	Kernel Virtual Machine support is enabled.
	LIBATA  Libata driver is enabled
	LP	Printer support is enabled.
	LOOP	Loopback device support is enabled.
	M68k	M68k architecture is enabled.
			These options have more detailed description inside of
			Documentation/m68k/kernel-options.txt.
	MDA	MDA console support is enabled.
	MIPS	MIPS architecture is enabled.
	MOUSE	Appropriate mouse support is enabled.
	MSI	Message Signaled Interrupts (PCI).
	MTD	MTD (Memory Technology Device) support is enabled.
	NET	Appropriate network support is enabled.
	NUMA	NUMA support is enabled.
	NFS	Appropriate NFS support is enabled.
	OSS	OSS sound support is enabled.
	PV_OPS	A paravirtualized kernel is enabled.
	PARIDE	The ParIDE (parallel port IDE) subsystem is enabled.
	PARISC	The PA-RISC architecture is enabled.
	PCI	PCI bus support is enabled.
	PCIE	PCI Express support is enabled.
	PCMCIA	The PCMCIA subsystem is enabled.
	PNP	Plug & Play support is enabled.
	PPC	PowerPC architecture is enabled.
	PPT	Parallel port support is enabled.
	PS2	Appropriate PS/2 support is enabled.
	RAM	RAM disk support is enabled.
	S390	S390 architecture is enabled.
	SCSI	Appropriate SCSI support is enabled.
			A lot of drivers have their options described inside
			the Documentation/scsi/ sub-directory.
	SECURITY Different security models are enabled.
	SELINUX SELinux support is enabled.
	APPARMOR AppArmor support is enabled.
	SERIAL	Serial support is enabled.
	SH	SuperH architecture is enabled.
	SMP	The kernel is an SMP kernel.
	SPARC	Sparc architecture is enabled.
	SWSUSP	Software suspend (hibernation) is enabled.
	SUSPEND	System suspend states are enabled.
	TPM	TPM drivers are enabled.
	TS	Appropriate touchscreen support is enabled.
	UMS	USB Mass Storage support is enabled.
	USB	USB support is enabled.
	USBHID	USB Human Interface Device support is enabled.
	V4L	Video For Linux support is enabled.
	VMMIO   Driver for memory mapped virtio devices is enabled.
	VGA	The VGA console has been enabled.
	VT	Virtual terminal support is enabled.
	WDT	Watchdog support is enabled.
	XT	IBM PC/XT MFM hard disk support is enabled.
	X86-32	X86-32, aka i386 architecture is enabled.
	X86-64	X86-64 architecture is enabled.
			More X86-64 boot options can be found in
			Documentation/x86/x86_64/boot-options.txt .
	X86	Either 32-bit or 64-bit x86 (same as X86-32+X86-64)
	XEN	Xen support is enabled

In addition, the following text indicates that the option:

	BUGS=	Relates to possible processor bugs on the said processor.
	KNL	Is a kernel start-up parameter.
	BOOT	Is a boot loader parameter.

Parameters denoted with BOOT are actually interpreted by the boot
loader, and have no meaning to the kernel directly.
Do not modify the syntax of boot loader parameters without extreme
need or coordination with <Documentation/x86/boot.txt>.

There are also arch-specific kernel-parameters not documented here.
See for example <Documentation/x86/x86_64/boot-options.txt>.

Note that ALL kernel parameters listed below are CASE SENSITIVE, and that
a trailing = on the name of any parameter states that that parameter will
be entered as an environment variable, whereas its absence indicates that
it will appear as a kernel argument readable via /proc/cmdline by programs
running once the system is up.

The number of kernel parameters is not limited, but the length of the
complete command line (parameters including spaces etc.) is limited to
a fixed number of characters. This limit depends on the architecture
and is between 256 and 4096 characters. It is defined in the file
./include/asm/setup.h as COMMAND_LINE_SIZE.

Finally, the [KMG] suffix is commonly described after a number of kernel
parameter values. These 'K', 'M', and 'G' letters represent the _binary_
multipliers 'Kilo', 'Mega', and 'Giga', equalling 2^10, 2^20, and 2^30
bytes respectively. Such letter suffixes can also be entirely omitted.


	acpi=		[HW,ACPI,X86]
			Advanced Configuration and Power Interface
			Format: { force | off | strict | noirq | rsdt }
			force -- enable ACPI if default was off
			off -- disable ACPI if default was on
			noirq -- do not use ACPI for IRQ routing
			strict -- Be less tolerant of platforms that are not
				strictly ACPI specification compliant.
			rsdt -- prefer RSDT over (default) XSDT
			copy_dsdt -- copy DSDT to memory

			See also Documentation/power/runtime_pm.txt, pci=noacpi

	acpi_rsdp=	[ACPI,EFI,KEXEC]
			Pass the RSDP address to the kernel, mostly used
			on machines running EFI runtime service to boot the
			second kernel for kdump.

	acpi_apic_instance=	[ACPI, IOAPIC]
			Format: <int>
			2: use 2nd APIC table, if available
			1,0: use 1st APIC table
			default: 0

	acpi_backlight=	[HW,ACPI]
			acpi_backlight=vendor
			acpi_backlight=video
			If set to vendor, prefer vendor specific driver
			(e.g. thinkpad_acpi, sony_acpi, etc.) instead
			of the ACPI video.ko driver.

	acpi.debug_layer=	[HW,ACPI,ACPI_DEBUG]
	acpi.debug_level=	[HW,ACPI,ACPI_DEBUG]
			Format: <int>
			CONFIG_ACPI_DEBUG must be enabled to produce any ACPI
			debug output.  Bits in debug_layer correspond to a
			_COMPONENT in an ACPI source file, e.g.,
			    #define _COMPONENT ACPI_PCI_COMPONENT
			Bits in debug_level correspond to a level in
			ACPI_DEBUG_PRINT statements, e.g.,
			    ACPI_DEBUG_PRINT((ACPI_DB_INFO, ...
			The debug_level mask defaults to "info".  See
			Documentation/acpi/debug.txt for more information about
			debug layers and levels.

			Enable processor driver info messages:
			    acpi.debug_layer=0x20000000
			Enable PCI/PCI interrupt routing info messages:
			    acpi.debug_layer=0x400000
			Enable AML "Debug" output, i.e., stores to the Debug
			object while interpreting AML:
			    acpi.debug_layer=0xffffffff acpi.debug_level=0x2
			Enable all messages related to ACPI hardware:
			    acpi.debug_layer=0x2 acpi.debug_level=0xffffffff

			Some values produce so much output that the system is
			unusable.  The "log_buf_len" parameter may be useful
			if you need to capture more output.

	acpi_force_table_verification	[HW,ACPI]
			Enable table checksum verification during early stage.
			By default, this is disabled due to x86 early mapping
			size limitation.

	acpi_irq_balance [HW,ACPI]
			ACPI will balance active IRQs
			default in APIC mode

	acpi_irq_nobalance [HW,ACPI]
			ACPI will not move active IRQs (default)
			default in PIC mode

	acpi_irq_isa=	[HW,ACPI] If irq_balance, mark listed IRQs used by ISA
			Format: <irq>,<irq>...

	acpi_irq_pci=	[HW,ACPI] If irq_balance, clear listed IRQs for
			use by PCI
			Format: <irq>,<irq>...

	acpi_no_auto_serialize	[HW,ACPI]
			Disable auto-serialization of AML methods
			AML control methods that contain the opcodes to create
			named objects will be marked as "Serialized" by the
			auto-serialization feature.
			This feature is enabled by default.
			This option allows to turn off the feature.

	acpi_no_static_ssdt	[HW,ACPI]
			Disable installation of static SSDTs at early boot time
			By default, SSDTs contained in the RSDT/XSDT will be
			installed automatically and they will appear under
			/sys/firmware/acpi/tables.
			This option turns off this feature.
			Note that specifying this option does not affect
			dynamic table installation which will install SSDT
			tables to /sys/firmware/acpi/tables/dynamic.

	acpica_no_return_repair [HW, ACPI]
			Disable AML predefined validation mechanism
			This mechanism can repair the evaluation result to make
			the return objects more ACPI specification compliant.
			This option is useful for developers to identify the
			root cause of an AML interpreter issue when the issue
			has something to do with the repair mechanism.

	acpi_os_name=	[HW,ACPI] Tell ACPI BIOS the name of the OS
			Format: To spoof as Windows 98: ="Microsoft Windows"

	acpi_osi=	[HW,ACPI] Modify list of supported OS interface strings
			acpi_osi="string1"	# add string1
			acpi_osi="!string2"	# remove string2
			acpi_osi=!*		# remove all strings
			acpi_osi=!		# disable all built-in OS vendor
						  strings
			acpi_osi=		# disable all strings

			'acpi_osi=!' can be used in combination with single or
			multiple 'acpi_osi="string1"' to support specific OS
			vendor string(s).  Note that such command can only
			affect the default state of the OS vendor strings, thus
			it cannot affect the default state of the feature group
			strings and the current state of the OS vendor strings,
			specifying it multiple times through kernel command line
			is meaningless.  This command is useful when one do not
			care about the state of the feature group strings which
			should be controlled by the OSPM.
			Examples:
			  1. 'acpi_osi=! acpi_osi="Windows 2000"' is equivalent
			     to 'acpi_osi="Windows 2000" acpi_osi=!', they all
			     can make '_OSI("Windows 2000")' TRUE.

			'acpi_osi=' cannot be used in combination with other
			'acpi_osi=' command lines, the _OSI method will not
			exist in the ACPI namespace.  NOTE that such command can
			only affect the _OSI support state, thus specifying it
			multiple times through kernel command line is also
			meaningless.
			Examples:
			  1. 'acpi_osi=' can make 'CondRefOf(_OSI, Local1)'
			     FALSE.

			'acpi_osi=!*' can be used in combination with single or
			multiple 'acpi_osi="string1"' to support specific
			string(s).  Note that such command can affect the
			current state of both the OS vendor strings and the
			feature group strings, thus specifying it multiple times
			through kernel command line is meaningful.  But it may
			still not able to affect the final state of a string if
			there are quirks related to this string.  This command
			is useful when one want to control the state of the
			feature group strings to debug BIOS issues related to
			the OSPM features.
			Examples:
			  1. 'acpi_osi="Module Device" acpi_osi=!*' can make
			     '_OSI("Module Device")' FALSE.
			  2. 'acpi_osi=!* acpi_osi="Module Device"' can make
			     '_OSI("Module Device")' TRUE.
			  3. 'acpi_osi=! acpi_osi=!* acpi_osi="Windows 2000"' is
			     equivalent to
			     'acpi_osi=!* acpi_osi=! acpi_osi="Windows 2000"'
			     and
			     'acpi_osi=!* acpi_osi="Windows 2000" acpi_osi=!',
			     they all will make '_OSI("Windows 2000")' TRUE.

	acpi_pm_good	[X86]
			Override the pmtimer bug detection: force the kernel
			to assume that this machine's pmtimer latches its value
			and always returns good values.

	acpi_sci=	[HW,ACPI] ACPI System Control Interrupt trigger mode
			Format: { level | edge | high | low }

	acpi_skip_timer_override [HW,ACPI]
			Recognize and ignore IRQ0/pin2 Interrupt Override.
			For broken nForce2 BIOS resulting in XT-PIC timer.

	acpi_sleep=	[HW,ACPI] Sleep options
			Format: { s3_bios, s3_mode, s3_beep, s4_nohwsig,
				  old_ordering, nonvs, sci_force_enable }
			See Documentation/power/video.txt for information on
			s3_bios and s3_mode.
			s3_beep is for debugging; it makes the PC's speaker beep
			as soon as the kernel's real-mode entry point is called.
			s4_nohwsig prevents ACPI hardware signature from being
			used during resume from hibernation.
			old_ordering causes the ACPI 1.0 ordering of the _PTS
			control method, with respect to putting devices into
			low power states, to be enforced (the ACPI 2.0 ordering
			of _PTS is used by default).
			nonvs prevents the kernel from saving/restoring the
			ACPI NVS memory during suspend/hibernation and resume.
			sci_force_enable causes the kernel to set SCI_EN directly
			on resume from S1/S3 (which is against the ACPI spec,
			but some broken systems don't work without it).

	acpi_use_timer_override [HW,ACPI]
			Use timer override. For some broken Nvidia NF5 boards
			that require a timer override, but don't have HPET

	acpi_enforce_resources=	[ACPI]
			{ strict | lax | no }
			Check for resource conflicts between native drivers
			and ACPI OperationRegions (SystemIO and SystemMemory
			only). IO ports and memory declared in ACPI might be
			used by the ACPI subsystem in arbitrary AML code and
			can interfere with legacy drivers.
			strict (default): access to resources claimed by ACPI
			is denied; legacy drivers trying to access reserved
			resources will fail to bind to device using them.
			lax: access to resources claimed by ACPI is allowed;
			legacy drivers trying to access reserved resources
			will bind successfully but a warning message is logged.
			no: ACPI OperationRegions are not marked as reserved,
			no further checks are performed.

	acpi_no_memhotplug [ACPI] Disable memory hotplug.  Useful for kdump
			   kernels.

	add_efi_memmap	[EFI; X86] Include EFI memory map in
			kernel's map of available physical RAM.

	agp=		[AGP]
			{ off | try_unsupported }
			off: disable AGP support
			try_unsupported: try to drive unsupported chipsets
				(may crash computer or cause data corruption)

	ALSA		[HW,ALSA]
			See Documentation/sound/alsa/alsa-parameters.txt

	alignment=	[KNL,ARM]
			Allow the default userspace alignment fault handler
			behaviour to be specified.  Bit 0 enables warnings,
			bit 1 enables fixups, and bit 2 sends a segfault.

	align_va_addr=	[X86-64]
			Align virtual addresses by clearing slice [14:12] when
			allocating a VMA at process creation time. This option
			gives you up to 3% performance improvement on AMD F15h
			machines (where it is enabled by default) for a
			CPU-intensive style benchmark, and it can vary highly in
			a microbenchmark depending on workload and compiler.

			32: only for 32-bit processes
			64: only for 64-bit processes
			on: enable for both 32- and 64-bit processes
			off: disable for both 32- and 64-bit processes

	alloc_snapshot	[FTRACE]
			Allocate the ftrace snapshot buffer on boot up when the
			main buffer is allocated. This is handy if debugging
			and you need to use tracing_snapshot() on boot up, and
			do not want to use tracing_snapshot_alloc() as it needs
			to be done where GFP_KERNEL allocations are allowed.

	amd_iommu=	[HW,X86-64]
			Pass parameters to the AMD IOMMU driver in the system.
			Possible values are:
			fullflush - enable flushing of IO/TLB entries when
				    they are unmapped. Otherwise they are
				    flushed before they will be reused, which
				    is a lot of faster
			off	  - do not initialize any AMD IOMMU found in
				    the system
			force_isolation - Force device isolation for all
					  devices. The IOMMU driver is not
					  allowed anymore to lift isolation
					  requirements as needed. This option
					  does not override iommu=pt

	amd_iommu_dump=	[HW,X86-64]
			Enable AMD IOMMU driver option to dump the ACPI table
			for AMD IOMMU. With this option enabled, AMD IOMMU
			driver will print ACPI tables for AMD IOMMU during
			IOMMU initialization.

	amijoy.map=	[HW,JOY] Amiga joystick support
			Map of devices attached to JOY0DAT and JOY1DAT
			Format: <a>,<b>
			See also Documentation/input/joystick.txt

	analog.map=	[HW,JOY] Analog joystick and gamepad support
			Specifies type or capabilities of an analog joystick
			connected to one of 16 gameports
			Format: <type1>,<type2>,..<type16>

	apc=		[HW,SPARC]
			Power management functions (SPARCstation-4/5 + deriv.)
			Format: noidle
			Disable APC CPU standby support. SPARCstation-Fox does
			not play well with APC CPU idle - disable it if you have
			APC and your system crashes randomly.

	apic=		[APIC,X86-32] Advanced Programmable Interrupt Controller
			Change the output verbosity whilst booting
			Format: { quiet (default) | verbose | debug }
			Change the amount of debugging information output
			when initialising the APIC and IO-APIC components.

	autoconf=	[IPV6]
			See Documentation/networking/ipv6.txt.

	show_lapic=	[APIC,X86] Advanced Programmable Interrupt Controller
			Limit apic dumping. The parameter defines the maximal
			number of local apics being dumped. Also it is possible
			to set it to "all" by meaning -- no limit here.
			Format: { 1 (default) | 2 | ... | all }.
			The parameter valid if only apic=debug or
			apic=verbose is specified.
			Example: apic=debug show_lapic=all

	apm=		[APM] Advanced Power Management
			See header of arch/x86/kernel/apm_32.c.

	arcrimi=	[HW,NET] ARCnet - "RIM I" (entirely mem-mapped) cards
			Format: <io>,<irq>,<nodeID>

	ataflop=	[HW,M68k]

	atarimouse=	[HW,MOUSE] Atari Mouse

	atkbd.extra=	[HW] Enable extra LEDs and keys on IBM RapidAccess,
			EzKey and similar keyboards

	atkbd.reset=	[HW] Reset keyboard during initialization

	atkbd.set=	[HW] Select keyboard code set
			Format: <int> (2 = AT (default), 3 = PS/2)

	atkbd.scroll=	[HW] Enable scroll wheel on MS Office and similar
			keyboards

	atkbd.softraw=	[HW] Choose between synthetic and real raw mode
			Format: <bool> (0 = real, 1 = synthetic (default))

	atkbd.softrepeat= [HW]
			Use software keyboard repeat

	audit=		[KNL] Enable the audit sub-system
			Format: { "0" | "1" } (0 = disabled, 1 = enabled)
			0 - kernel audit is disabled and can not be enabled
			    until the next reboot
			unset - kernel audit is initialized but disabled and
			    will be fully enabled by the userspace auditd.
			1 - kernel audit is initialized and partially enabled,
			    storing at most audit_backlog_limit messages in
			    RAM until it is fully enabled by the userspace
			    auditd.
			Default: unset

	audit_backlog_limit= [KNL] Set the audit queue size limit.
			Format: <int> (must be >=0)
			Default: 64

	baycom_epp=	[HW,AX25]
			Format: <io>,<mode>

	baycom_par=	[HW,AX25] BayCom Parallel Port AX.25 Modem
			Format: <io>,<mode>
			See header of drivers/net/hamradio/baycom_par.c.

	baycom_ser_fdx=	[HW,AX25]
			BayCom Serial Port AX.25 Modem (Full Duplex Mode)
			Format: <io>,<irq>,<mode>[,<baud>]
			See header of drivers/net/hamradio/baycom_ser_fdx.c.

	baycom_ser_hdx=	[HW,AX25]
			BayCom Serial Port AX.25 Modem (Half Duplex Mode)
			Format: <io>,<irq>,<mode>
			See header of drivers/net/hamradio/baycom_ser_hdx.c.

	blkdevparts=	Manual partition parsing of block device(s) for
			embedded devices based on command line input.
			See Documentation/block/cmdline-partition.txt

	boot_delay=	Milliseconds to delay each printk during boot.
			Values larger than 10 seconds (10000) are changed to
			no delay (0).
			Format: integer

	bootmem_debug	[KNL] Enable bootmem allocator debug messages.

	bttv.card=	[HW,V4L] bttv (bt848 + bt878 based grabber cards)
	bttv.radio=	Most important insmod options are available as
			kernel args too.
	bttv.pll=	See Documentation/video4linux/bttv/Insmod-options
	bttv.tuner=

	bulk_remove=off	[PPC]  This parameter disables the use of the pSeries
			firmware feature for flushing multiple hpte entries
			at a time.

	c101=		[NET] Moxa C101 synchronous serial card

	cachesize=	[BUGS=X86-32] Override level 2 CPU cache size detection.
			Sometimes CPU hardware bugs make them report the cache
			size incorrectly. The kernel will attempt work arounds
			to fix known problems, but for some CPUs it is not
			possible to determine what the correct size should be.
			This option provides an override for these situations.

	ca_keys=	[KEYS] This parameter identifies a specific key(s) on
			the system trusted keyring to be used for certificate
			trust validation.
			format: { id:<keyid> | builtin }

	cca=		[MIPS] Override the kernel pages' cache coherency
			algorithm.  Accepted values range from 0 to 7
			inclusive. See arch/mips/include/asm/pgtable-bits.h
			for platform specific values (SB1, Loongson3 and
			others).

	ccw_timeout_log [S390]
			See Documentation/s390/CommonIO for details.

	cgroup_disable= [KNL] Disable a particular controller
			Format: {name of the controller(s) to disable}
			The effects of cgroup_disable=foo are:
			- foo isn't auto-mounted if you mount all cgroups in
			  a single hierarchy
			- foo isn't visible as an individually mountable
			  subsystem
			{Currently only "memory" controller deal with this and
			cut the overhead, others just disable the usage. So
			only cgroup_disable=memory is actually worthy}

	checkreqprot	[SELINUX] Set initial checkreqprot flag value.
			Format: { "0" | "1" }
			See security/selinux/Kconfig help text.
			0 -- check protection applied by kernel (includes
				any implied execute protection).
			1 -- check protection requested by application.
			Default value is set via a kernel config option.
			Value can be changed at runtime via
				/selinux/checkreqprot.

	cio_ignore=	[S390]
			See Documentation/s390/CommonIO for details.
	clk_ignore_unused
			[CLK]
			Prevents the clock framework from automatically gating
			clocks that have not been explicitly enabled by a Linux
			device driver but are enabled in hardware at reset or
			by the bootloader/firmware. Note that this does not
			force such clocks to be always-on nor does it reserve
			those clocks in any way. This parameter is useful for
			debug and development, but should not be needed on a
			platform with proper driver support.  For more
			information, see Documentation/clk.txt.

	clock=		[BUGS=X86-32, HW] gettimeofday clocksource override.
			[Deprecated]
			Forces specified clocksource (if available) to be used
			when calculating gettimeofday(). If specified
			clocksource is not available, it defaults to PIT.
			Format: { pit | tsc | cyclone | pmtmr }

	clocksource=	Override the default clocksource
			Format: <string>
			Override the default clocksource and use the clocksource
			with the name specified.
			Some clocksource names to choose from, depending on
			the platform:
			[all] jiffies (this is the base, fallback clocksource)
			[ACPI] acpi_pm
			[ARM] imx_timer1,OSTS,netx_timer,mpu_timer2,
				pxa_timer,timer3,32k_counter,timer0_1
			[AVR32] avr32
			[X86-32] pit,hpet,tsc;
				scx200_hrt on Geode; cyclone on IBM x440
			[MIPS] MIPS
			[PARISC] cr16
			[S390] tod
			[SH] SuperH
			[SPARC64] tick
			[X86-64] hpet,tsc

	clearcpuid=BITNUM [X86]
			Disable CPUID feature X for the kernel. See
			arch/x86/include/asm/cpufeature.h for the valid bit
			numbers. Note the Linux specific bits are not necessarily
			stable over kernel options, but the vendor specific
			ones should be.
			Also note that user programs calling CPUID directly
			or using the feature without checking anything
			will still see it. This just prevents it from
			being used by the kernel or shown in /proc/cpuinfo.
			Also note the kernel might malfunction if you disable
			some critical bits.

	cma=nn[MG]@[start[MG][-end[MG]]]
			[ARM,X86,KNL]
			Sets the size of kernel global memory area for
			contiguous memory allocations and optionally the
			placement constraint by the physical address range of
			memory allocations. A value of 0 disables CMA
			altogether. For more information, see
			include/linux/dma-contiguous.h

	cmo_free_hint=	[PPC] Format: { yes | no }
			Specify whether pages are marked as being inactive
			when they are freed.  This is used in CMO environments
			to determine OS memory pressure for page stealing by
			a hypervisor.
			Default: yes

	coherent_pool=nn[KMG]	[ARM,KNL]
			Sets the size of memory pool for coherent, atomic dma
			allocations, by default set to 256K.

	code_bytes	[X86] How many bytes of object code to print
			in an oops report.
			Range: 0 - 8192
			Default: 64

	com20020=	[HW,NET] ARCnet - COM20020 chipset
			Format:
			<io>[,<irq>[,<nodeID>[,<backplane>[,<ckp>[,<timeout>]]]]]

	com90io=	[HW,NET] ARCnet - COM90xx chipset (IO-mapped buffers)
			Format: <io>[,<irq>]

	com90xx=	[HW,NET]
			ARCnet - COM90xx chipset (memory-mapped buffers)
			Format: <io>[,<irq>[,<memstart>]]

	condev=		[HW,S390] console device
	conmode=

	console=	[KNL] Output console device and options.

		tty<n>	Use the virtual console device <n>.

		ttyS<n>[,options]
		ttyUSB0[,options]
			Use the specified serial port.  The options are of
			the form "bbbbpnf", where "bbbb" is the baud rate,
			"p" is parity ("n", "o", or "e"), "n" is number of
			bits, and "f" is flow control ("r" for RTS or
			omit it).  Default is "9600n8".

			See Documentation/serial-console.txt for more
			information.  See
			Documentation/networking/netconsole.txt for an
			alternative.

		uart[8250],io,<addr>[,options]
		uart[8250],mmio,<addr>[,options]
			Start an early, polled-mode console on the 8250/16550
			UART at the specified I/O port or MMIO address,
			switching to the matching ttyS device later.  The
			options are the same as for ttyS, above.
		hvc<n>	Use the hypervisor console device <n>. This is for
			both Xen and PowerPC hypervisors.

                If the device connected to the port is not a TTY but a braille
                device, prepend "brl," before the device type, for instance
			console=brl,ttyS0
		For now, only VisioBraille is supported.

	consoleblank=	[KNL] The console blank (screen saver) timeout in
			seconds. Defaults to 10*60 = 10mins. A value of 0
			disables the blank timer.

	coredump_filter=
			[KNL] Change the default value for
			/proc/<pid>/coredump_filter.
			See also Documentation/filesystems/proc.txt.

	cpuidle.off=1	[CPU_IDLE]
			disable the cpuidle sub-system

	cpcihp_generic=	[HW,PCI] Generic port I/O CompactPCI driver
			Format:
			<first_slot>,<last_slot>,<port>,<enum_bit>[,<debug>]

	crashkernel=size[KMG][@offset[KMG]]
			[KNL] Using kexec, Linux can switch to a 'crash kernel'
			upon panic. This parameter reserves the physical
			memory region [offset, offset + size] for that kernel
			image. If '@offset' is omitted, then a suitable offset
			is selected automatically. Check
			Documentation/kdump/kdump.txt for further details.

	crashkernel=range1:size1[,range2:size2,...][@offset]
			[KNL] Same as above, but depends on the memory
			in the running system. The syntax of range is
			start-[end] where start and end are both
			a memory unit (amount[KMG]). See also
			Documentation/kdump/kdump.txt for an example.

	crashkernel=size[KMG],high
			[KNL, x86_64] range could be above 4G. Allow kernel
			to allocate physical memory region from top, so could
			be above 4G if system have more than 4G ram installed.
			Otherwise memory region will be allocated below 4G, if
			available.
			It will be ignored if crashkernel=X is specified.
	crashkernel=size[KMG],low
			[KNL, x86_64] range under 4G. When crashkernel=X,high
			is passed, kernel could allocate physical memory region
			above 4G, that cause second kernel crash on system
			that require some amount of low memory, e.g. swiotlb
			requires at least 64M+32K low memory.  Kernel would
			try to allocate 72M below 4G automatically.
			This one let user to specify own low range under 4G
			for second kernel instead.
			0: to disable low allocation.
			It will be ignored when crashkernel=X,high is not used
			or memory reserved is below 4G.

	cs89x0_dma=	[HW,NET]
			Format: <dma>

	cs89x0_media=	[HW,NET]
			Format: { rj45 | aui | bnc }

	dasd=		[HW,NET]
			See header of drivers/s390/block/dasd_devmap.c.

	db9.dev[2|3]=	[HW,JOY] Multisystem joystick support via parallel port
			(one device per port)
			Format: <port#>,<type>
			See also Documentation/input/joystick-parport.txt

	ddebug_query=   [KNL,DYNAMIC_DEBUG] Enable debug messages at early boot
			time. See Documentation/dynamic-debug-howto.txt for
			details.  Deprecated, see dyndbg.

	debug		[KNL] Enable kernel debugging (events log level).

	debug_locks_verbose=
			[KNL] verbose self-tests
			Format=<0|1>
			Print debugging info while doing the locking API
			self-tests.
			We default to 0 (no extra messages), setting it to
			1 will print _a lot_ more information - normally
			only useful to kernel developers.

	debug_objects	[KNL] Enable object debugging

	no_debug_objects
			[KNL] Disable object debugging

	debug_guardpage_minorder=
			[KNL] When CONFIG_DEBUG_PAGEALLOC is set, this
			parameter allows control of the order of pages that will
			be intentionally kept free (and hence protected) by the
			buddy allocator. Bigger value increase the probability
			of catching random memory corruption, but reduce the
			amount of memory for normal system use. The maximum
			possible value is MAX_ORDER/2.  Setting this parameter
			to 1 or 2 should be enough to identify most random
			memory corruption problems caused by bugs in kernel or
			driver code when a CPU writes to (or reads from) a
			random memory location. Note that there exists a class
			of memory corruptions problems caused by buggy H/W or
			F/W or by drivers badly programing DMA (basically when
			memory is written at bus level and the CPU MMU is
			bypassed) which are not detectable by
			CONFIG_DEBUG_PAGEALLOC, hence this option will not help
			tracking down these problems.

	debugpat	[X86] Enable PAT debugging

	decnet.addr=	[HW,NET]
			Format: <area>[,<node>]
			See also Documentation/networking/decnet.txt.

	default_hugepagesz=
			[same as hugepagesz=] The size of the default
			HugeTLB page size. This is the size represented by
			the legacy /proc/ hugepages APIs, used for SHM, and
			default size when mounting hugetlbfs filesystems.
			Defaults to the default architecture's huge page size
			if not specified.

	dhash_entries=	[KNL]
			Set number of hash buckets for dentry cache.

	disable=	[IPV6]
			See Documentation/networking/ipv6.txt.

	disable_cpu_apicid= [X86,APIC,SMP]
			Format: <int>
			The number of initial APIC ID for the
			corresponding CPU to be disabled at boot,
			mostly used for the kdump 2nd kernel to
			disable BSP to wake up multiple CPUs without
			causing system reset or hang due to sending
			INIT from AP to BSP.

	disable_ddw     [PPC/PSERIES]
			Disable Dynamic DMA Window support. Use this if
			to workaround buggy firmware.

	disable_ipv6=	[IPV6]
			See Documentation/networking/ipv6.txt.

	disable_mtrr_cleanup [X86]
			The kernel tries to adjust MTRR layout from continuous
			to discrete, to make X server driver able to add WB
			entry later. This parameter disables that.

	disable_mtrr_trim [X86, Intel and AMD only]
			By default the kernel will trim any uncacheable
			memory out of your available memory pool based on
			MTRR settings.  This parameter disables that behavior,
			possibly causing your machine to run very slowly.

	disable_timer_pin_1 [X86]
			Disable PIN 1 of APIC timer
			Can be useful to work around chipset bugs.

	dma_debug=off	If the kernel is compiled with DMA_API_DEBUG support,
			this option disables the debugging code at boot.

	dma_debug_entries=<number>
			This option allows to tune the number of preallocated
			entries for DMA-API debugging code. One entry is
			required per DMA-API allocation. Use this if the
			DMA-API debugging code disables itself because the
			architectural default is too low.

	dma_debug_driver=<driver_name>
			With this option the DMA-API debugging driver
			filter feature can be enabled at boot time. Just
			pass the driver to filter for as the parameter.
			The filter can be disabled or changed to another
			driver later using sysfs.

	drm_kms_helper.edid_firmware=[<connector>:]<file>
			Broken monitors, graphic adapters and KVMs may
			send no or incorrect EDID data sets. This parameter
			allows to specify an EDID data set in the
			/lib/firmware directory that is used instead.
			Generic built-in EDID data sets are used, if one of
			edid/1024x768.bin, edid/1280x1024.bin,
			edid/1680x1050.bin, or edid/1920x1080.bin is given
			and no file with the same name exists. Details and
			instructions how to build your own EDID data are
			available in Documentation/EDID/HOWTO.txt. An EDID
			data set will only be used for a particular connector,
			if its name and a colon are prepended to the EDID
			name.

	dscc4.setup=	[NET]

	dyndbg[="val"]		[KNL,DYNAMIC_DEBUG]
	module.dyndbg[="val"]
			Enable debug messages at boot time.  See
			Documentation/dynamic-debug-howto.txt for details.

	early_ioremap_debug [KNL]
			Enable debug messages in early_ioremap support. This
			is useful for tracking down temporary early mappings
			which are not unmapped.

	earlycon=	[KNL] Output early console device and options.

		cdns,<addr>
			Start an early, polled-mode console on a cadence serial
			port at the specified address. The cadence serial port
			must already be setup and configured. Options are not
			yet supported.

		uart[8250],io,<addr>[,options]
		uart[8250],mmio,<addr>[,options]
		uart[8250],mmio32,<addr>[,options]
			Start an early, polled-mode console on the 8250/16550
			UART at the specified I/O port or MMIO address.
			MMIO inter-register address stride is either 8-bit
			(mmio) or 32-bit (mmio32).
			The options are the same as for ttyS, above.

		pl011,<addr>
			Start an early, polled-mode console on a pl011 serial
			port at the specified address. The pl011 serial port
			must already be setup and configured. Options are not
			yet supported.

		msm_serial,<addr>
			Start an early, polled-mode console on an msm serial
			port at the specified address. The serial port
			must already be setup and configured. Options are not
			yet supported.

		msm_serial_dm,<addr>
			Start an early, polled-mode console on an msm serial
			dm port at the specified address. The serial port
			must already be setup and configured. Options are not
			yet supported.

		smh	Use ARM semihosting calls for early console.

	earlyprintk=	[X86,SH,BLACKFIN,ARM,M68k]
			earlyprintk=vga
			earlyprintk=efi
			earlyprintk=xen
			earlyprintk=serial[,ttySn[,baudrate]]
			earlyprintk=serial[,0x...[,baudrate]]
			earlyprintk=ttySn[,baudrate]
			earlyprintk=dbgp[debugController#]

			earlyprintk is useful when the kernel crashes before
			the normal console is initialized. It is not enabled by
			default because it has some cosmetic problems.

			Append ",keep" to not disable it when the real console
			takes over.

			Only one of vga, efi, serial, or usb debug port can
			be used at a time.

			Currently only ttyS0 and ttyS1 may be specified by
			name.  Other I/O ports may be explicitly specified
			on some architectures (x86 and arm at least) by
			replacing ttySn with an I/O port address, like this:
				earlyprintk=serial,0x1008,115200
			You can find the port for a given device in
			/proc/tty/driver/serial:
				2: uart:ST16650V2 port:00001008 irq:18 ...

			Interaction with the standard serial driver is not
			very good.

			The VGA and EFI output is eventually overwritten by
			the real console.

			The xen output can only be used by Xen PV guests.

	edac_report=	[HW,EDAC] Control how to report EDAC event
			Format: {"on" | "off" | "force"}
			on: enable EDAC to report H/W event. May be overridden
			by other higher priority error reporting module.
			off: disable H/W event reporting through EDAC.
			force: enforce the use of EDAC to report H/W event.
			default: on.

	ekgdboc=	[X86,KGDB] Allow early kernel console debugging
			ekgdboc=kbd

			This is designed to be used in conjunction with
			the boot argument: earlyprintk=vga

	edd=		[EDD]
			Format: {"off" | "on" | "skip[mbr]"}

	efi=		[EFI]
			Format: { "old_map" }
			old_map [X86-64]: switch to the old ioremap-based EFI
			runtime services mapping. 32-bit still uses this one by
			default.

	efi_no_storage_paranoia [EFI; X86]
			Using this parameter you can use more than 50% of
			your efi variable storage. Use this parameter only if
			you are really sure that your UEFI does sane gc and
			fulfills the spec otherwise your board may brick.

	eisa_irq_edge=	[PARISC,HW]
			See header of drivers/parisc/eisa.c.

	elanfreq=	[X86-32]
			See comment before function elanfreq_setup() in
			arch/x86/kernel/cpu/cpufreq/elanfreq.c.

	elevator=	[IOSCHED]
			Format: {"cfq" | "deadline" | "noop"}
			See Documentation/block/cfq-iosched.txt and
			Documentation/block/deadline-iosched.txt for details.

	elfcorehdr=[size[KMG]@]offset[KMG] [IA64,PPC,SH,X86,S390]
			Specifies physical address of start of kernel core
			image elf header and optionally the size. Generally
			kexec loader will pass this option to capture kernel.
			See Documentation/kdump/kdump.txt for details.

	enable_mtrr_cleanup [X86]
			The kernel tries to adjust MTRR layout from continuous
			to discrete, to make X server driver able to add WB
			entry later. This parameter enables that.

	enable_timer_pin_1 [X86]
			Enable PIN 1 of APIC timer
			Can be useful to work around chipset bugs
			(in particular on some ATI chipsets).
			The kernel tries to set a reasonable default.

	enforcing	[SELINUX] Set initial enforcing status.
			Format: {"0" | "1"}
			See security/selinux/Kconfig help text.
			0 -- permissive (log only, no denials).
			1 -- enforcing (deny and log).
			Default value is 0.
			Value can be changed at runtime via /selinux/enforce.

	erst_disable	[ACPI]
			Disable Error Record Serialization Table (ERST)
			support.

	ether=		[HW,NET] Ethernet cards parameters
			This option is obsoleted by the "netdev=" option, which
			has equivalent usage. See its documentation for details.

	evm=		[EVM]
			Format: { "fix" }
			Permit 'security.evm' to be updated regardless of
			current integrity status.

	failslab=
	fail_page_alloc=
	fail_make_request=[KNL]
			General fault injection mechanism.
			Format: <interval>,<probability>,<space>,<times>
			See also Documentation/fault-injection/.

	floppy=		[HW]
			See Documentation/blockdev/floppy.txt.

	force_pal_cache_flush
			[IA-64] Avoid check_sal_cache_flush which may hang on
			buggy SAL_CACHE_FLUSH implementations. Using this
			parameter will force ia64_sal_cache_flush to call
			ia64_pal_cache_flush instead of SAL_CACHE_FLUSH.

	forcepae [X86-32]
			Forcefully enable Physical Address Extension (PAE).
			Many Pentium M systems disable PAE but may have a
			functionally usable PAE implementation.
			Warning: use of this parameter will taint the kernel
			and may cause unknown problems.

	ftrace=[tracer]
			[FTRACE] will set and start the specified tracer
			as early as possible in order to facilitate early
			boot debugging.

	ftrace_dump_on_oops[=orig_cpu]
			[FTRACE] will dump the trace buffers on oops.
			If no parameter is passed, ftrace will dump
			buffers of all CPUs, but if you pass orig_cpu, it will
			dump only the buffer of the CPU that triggered the
			oops.

	ftrace_filter=[function-list]
			[FTRACE] Limit the functions traced by the function
			tracer at boot up. function-list is a comma separated
			list of functions. This list can be changed at run
			time by the set_ftrace_filter file in the debugfs
			tracing directory.

	ftrace_notrace=[function-list]
			[FTRACE] Do not trace the functions specified in
			function-list. This list can be changed at run time
			by the set_ftrace_notrace file in the debugfs
			tracing directory.

	ftrace_graph_filter=[function-list]
			[FTRACE] Limit the top level callers functions traced
			by the function graph tracer at boot up.
			function-list is a comma separated list of functions
			that can be changed at run time by the
			set_graph_function file in the debugfs tracing directory.

	ftrace_graph_notrace=[function-list]
			[FTRACE] Do not trace from the functions specified in
			function-list.  This list is a comma separated list of
			functions that can be changed at run time by the
			set_graph_notrace file in the debugfs tracing directory.

	gamecon.map[2|3]=
			[HW,JOY] Multisystem joystick and NES/SNES/PSX pad
			support via parallel port (up to 5 devices per port)
			Format: <port#>,<pad1>,<pad2>,<pad3>,<pad4>,<pad5>
			See also Documentation/input/joystick-parport.txt

	gamma=		[HW,DRM]

	gart_fix_e820=  [X86_64] disable the fix e820 for K8 GART
			Format: off | on
			default: on

	gcov_persist=	[GCOV] When non-zero (default), profiling data for
			kernel modules is saved and remains accessible via
			debugfs, even when the module is unloaded/reloaded.
			When zero, profiling data is discarded and associated
			debugfs files are removed at module unload time.

	gpt		[EFI] Forces disk with valid GPT signature but
			invalid Protective MBR to be treated as GPT. If the
			primary GPT is corrupted, it enables the backup/alternate
			GPT to be used instead.

	grcan.enable0=	[HW] Configuration of physical interface 0. Determines
			the "Enable 0" bit of the configuration register.
			Format: 0 | 1
			Default: 0
	grcan.enable1=	[HW] Configuration of physical interface 1. Determines
			the "Enable 0" bit of the configuration register.
			Format: 0 | 1
			Default: 0
	grcan.select=	[HW] Select which physical interface to use.
			Format: 0 | 1
			Default: 0
	grcan.txsize=	[HW] Sets the size of the tx buffer.
			Format: <unsigned int> such that (txsize & ~0x1fffc0) == 0.
			Default: 1024
	grcan.rxsize=	[HW] Sets the size of the rx buffer.
			Format: <unsigned int> such that (rxsize & ~0x1fffc0) == 0.
			Default: 1024

	hashdist=	[KNL,NUMA] Large hashes allocated during boot
			are distributed across NUMA nodes.  Defaults on
			for 64-bit NUMA, off otherwise.
			Format: 0 | 1 (for off | on)

	hcl=		[IA-64] SGI's Hardware Graph compatibility layer

	hd=		[EIDE] (E)IDE hard drive subsystem geometry
			Format: <cyl>,<head>,<sect>

	hest_disable	[ACPI]
			Disable Hardware Error Source Table (HEST) support;
			corresponding firmware-first mode error processing
			logic will be disabled.

	highmem=nn[KMG]	[KNL,BOOT] forces the highmem zone to have an exact
			size of <nn>. This works even on boxes that have no
			highmem otherwise. This also works to reduce highmem
			size on bigger boxes.

	highres=	[KNL] Enable/disable high resolution timer mode.
			Valid parameters: "on", "off"
			Default: "on"

	hisax=		[HW,ISDN]
			See Documentation/isdn/README.HiSax.

	hlt		[BUGS=ARM,SH]

	hpet=		[X86-32,HPET] option to control HPET usage
			Format: { enable (default) | disable | force |
				verbose }
			disable: disable HPET and use PIT instead
			force: allow force enabled of undocumented chips (ICH4,
				VIA, nVidia)
			verbose: show contents of HPET registers during setup

	hpet_mmap=	[X86, HPET_MMAP] Allow userspace to mmap HPET
			registers.  Default set by CONFIG_HPET_MMAP_DEFAULT.

	hugepages=	[HW,X86-32,IA-64] HugeTLB pages to allocate at boot.
	hugepagesz=	[HW,IA-64,PPC,X86-64] The size of the HugeTLB pages.
			On x86-64 and powerpc, this option can be specified
			multiple times interleaved with hugepages= to reserve
			huge pages of different sizes. Valid pages sizes on
			x86-64 are 2M (when the CPU supports "pse") and 1G
			(when the CPU supports the "pdpe1gb" cpuinfo flag)
			Note that 1GB pages can only be allocated at boot time
			using hugepages= and not freed afterwards.

	hvc_iucv=	[S390] Number of z/VM IUCV hypervisor console (HVC)
			       terminal devices. Valid values: 0..8
	hvc_iucv_allow=	[S390] Comma-separated list of z/VM user IDs.
			       If specified, z/VM IUCV HVC accepts connections
			       from listed z/VM user IDs only.

	hwthread_map=	[METAG] Comma-separated list of Linux cpu id to
			        hardware thread id mappings.
				Format: <cpu>:<hwthread>

	keep_bootcon	[KNL]
			Do not unregister boot console at start. This is only
			useful for debugging when something happens in the window
			between unregistering the boot console and initializing
			the real console.

	i2c_bus=	[HW] Override the default board specific I2C bus speed
			     or register an additional I2C bus that is not
			     registered from board initialization code.
			     Format:
			     <bus_id>,<clkrate>

	i8042.debug	[HW] Toggle i8042 debug mode
	i8042.direct	[HW] Put keyboard port into non-translated mode
	i8042.dumbkbd	[HW] Pretend that controller can only read data from
			     keyboard and cannot control its state
			     (Don't attempt to blink the leds)
	i8042.noaux	[HW] Don't check for auxiliary (== mouse) port
	i8042.nokbd	[HW] Don't check/create keyboard port
	i8042.noloop	[HW] Disable the AUX Loopback command while probing
			     for the AUX port
	i8042.nomux	[HW] Don't check presence of an active multiplexing
			     controller
	i8042.nopnp	[HW] Don't use ACPIPnP / PnPBIOS to discover KBD/AUX
			     controllers
	i8042.notimeout	[HW] Ignore timeout condition signalled by controller
	i8042.reset	[HW] Reset the controller during init and cleanup
	i8042.unlock	[HW] Unlock (ignore) the keylock

	i810=		[HW,DRM]

	i8k.ignore_dmi	[HW] Continue probing hardware even if DMI data
			indicates that the driver is running on unsupported
			hardware.
	i8k.force	[HW] Activate i8k driver even if SMM BIOS signature
			does not match list of supported models.
	i8k.power_status
			[HW] Report power status in /proc/i8k
			(disabled by default)
	i8k.restricted	[HW] Allow controlling fans only if SYS_ADMIN
			capability is set.

	i915.invert_brightness=
			[DRM] Invert the sense of the variable that is used to
			set the brightness of the panel backlight. Normally a
			brightness value of 0 indicates backlight switched off,
			and the maximum of the brightness value sets the backlight
			to maximum brightness. If this parameter is set to 0
			(default) and the machine requires it, or this parameter
			is set to 1, a brightness value of 0 sets the backlight
			to maximum brightness, and the maximum of the brightness
			value switches the backlight off.
			-1 -- never invert brightness
			 0 -- machine default
			 1 -- force brightness inversion

	icn=		[HW,ISDN]
			Format: <io>[,<membase>[,<icn_id>[,<icn_id2>]]]

	ide-core.nodma=	[HW] (E)IDE subsystem
			Format: =0.0 to prevent dma on hda, =0.1 hdb =1.0 hdc
			.vlb_clock .pci_clock .noflush .nohpa .noprobe .nowerr
			.cdrom .chs .ignore_cable are additional options
			See Documentation/ide/ide.txt.

	ide-pci-generic.all-generic-ide [HW] (E)IDE subsystem
			Claim all unknown PCI IDE storage controllers.

	idle=		[X86]
			Format: idle=poll, idle=halt, idle=nomwait
			Poll forces a polling idle loop that can slightly
			improve the performance of waking up a idle CPU, but
			will use a lot of power and make the system run hot.
			Not recommended.
			idle=halt: Halt is forced to be used for CPU idle.
			In such case C2/C3 won't be used again.
			idle=nomwait: Disable mwait for CPU C-states

	ignore_loglevel	[KNL]
			Ignore loglevel setting - this will print /all/
			kernel messages to the console. Useful for debugging.
			We also add it as printk module parameter, so users
			could change it dynamically, usually by
			/sys/module/printk/parameters/ignore_loglevel.

	ihash_entries=	[KNL]
			Set number of hash buckets for inode cache.

	ima_appraise=	[IMA] appraise integrity measurements
			Format: { "off" | "enforce" | "fix" | "log" }
			default: "enforce"

	ima_appraise_tcb [IMA]
			The builtin appraise policy appraises all files
			owned by uid=0.

	ima_hash=	[IMA]
			Format: { md5 | sha1 | rmd160 | sha256 | sha384
				   | sha512 | ... }
			default: "sha1"

			The list of supported hash algorithms is defined
			in crypto/hash_info.h.

	ima_tcb		[IMA]
			Load a policy which meets the needs of the Trusted
			Computing Base.  This means IMA will measure all
			programs exec'd, files mmap'd for exec, and all files
			opened for read by uid=0.

	ima_template=   [IMA]
			Select one of defined IMA measurements template formats.
			Formats: { "ima" | "ima-ng" }
			Default: "ima-ng"

	ima.ahash_minsize= [IMA] Minimum file size for asynchronous hash usage
			Format: <min_file_size>
			Set the minimal file size for using asynchronous hash.
			If left unspecified, ahash usage is disabled.

			ahash performance varies for different data sizes on
			different crypto accelerators. This option can be used
			to achieve the best performance for a particular HW.

	ima.ahash_bufsize= [IMA] Asynchronous hash buffer size
			Format: <bufsize>
			Set hashing buffer size. Default: 4k.

			ahash performance varies for different chunk sizes on
			different crypto accelerators. This option can be used
			to achieve best performance for particular HW.

	init=		[KNL]
			Format: <full_path>
			Run specified binary instead of /sbin/init as init
			process.

	initcall_debug	[KNL] Trace initcalls as they are executed.  Useful
			for working out where the kernel is dying during
			startup.

	initcall_blacklist=  [KNL] Do not execute a comma-separated list of
			initcall functions.  Useful for debugging built-in
			modules and initcalls.

	initrd=		[BOOT] Specify the location of the initial ramdisk

	inport.irq=	[HW] Inport (ATI XL and Microsoft) busmouse driver
			Format: <irq>

	int_pln_enable  [x86] Enable power limit notification interrupt

	integrity_audit=[IMA]
			Format: { "0" | "1" }
			0 -- basic integrity auditing messages. (Default)
			1 -- additional integrity auditing messages.

	intel_iommu=	[DMAR] Intel IOMMU driver (DMAR) option
		on
			Enable intel iommu driver.
		off
			Disable intel iommu driver.
		igfx_off [Default Off]
			By default, gfx is mapped as normal device. If a gfx
			device has a dedicated DMAR unit, the DMAR unit is
			bypassed by not enabling DMAR with this option. In
			this case, gfx device will use physical address for
			DMA.
		forcedac [x86_64]
			With this option iommu will not optimize to look
			for io virtual address below 32-bit forcing dual
			address cycle on pci bus for cards supporting greater
			than 32-bit addressing. The default is to look
			for translation below 32-bit and if not available
			then look in the higher range.
		strict [Default Off]
			With this option on every unmap_single operation will
			result in a hardware IOTLB flush operation as opposed
			to batching them for performance.
		sp_off [Default Off]
			By default, super page will be supported if Intel IOMMU
			has the capability. With this option, super page will
			not be supported.

	intel_idle.max_cstate=	[KNL,HW,ACPI,X86]
			0	disables intel_idle and fall back on acpi_idle.
			1 to 6	specify maximum depth of C-state.

	intel_pstate=  [X86]
		       disable
		         Do not enable intel_pstate as the default
		         scaling driver for the supported processors

	intremap=	[X86-64, Intel-IOMMU]
			on	enable Interrupt Remapping (default)
			off	disable Interrupt Remapping
			nosid	disable Source ID checking
			no_x2apic_optout
				BIOS x2APIC opt-out request will be ignored

	iomem=		Disable strict checking of access to MMIO memory
		strict	regions from userspace.
		relaxed

	iommu=		[x86]
		off
		force
		noforce
		biomerge
		panic
		nopanic
		merge
		nomerge
		forcesac
		soft
		pt		[x86, IA-64]


	io7=		[HW] IO7 for Marvel based alpha systems
			See comment before marvel_specify_io7 in
			arch/alpha/kernel/core_marvel.c.

	io_delay=	[X86] I/O delay method
		0x80
			Standard port 0x80 based delay
		0xed
			Alternate port 0xed based delay (needed on some systems)
		udelay
			Simple two microseconds delay
		none
			No delay

	ip=		[IP_PNP]
			See Documentation/filesystems/nfs/nfsroot.txt.

	irqfixup	[HW]
			When an interrupt is not handled search all handlers
			for it. Intended to get systems with badly broken
			firmware running.

	irqpoll		[HW]
			When an interrupt is not handled search all handlers
			for it. Also check all handlers each timer
			interrupt. Intended to get systems with badly broken
			firmware running.

	isapnp=		[ISAPNP]
			Format: <RDP>,<reset>,<pci_scan>,<verbosity>

	isolcpus=	[KNL,SMP] Isolate CPUs from the general scheduler.
			Format:
			<cpu number>,...,<cpu number>
			or
			<cpu number>-<cpu number>
			(must be a positive range in ascending order)
			or a mixture
			<cpu number>,...,<cpu number>-<cpu number>

			This option can be used to specify one or more CPUs
			to isolate from the general SMP balancing and scheduling
			algorithms. You can move a process onto or off an
			"isolated" CPU via the CPU affinity syscalls or cpuset.
			<cpu number> begins at 0 and the maximum value is
			"number of CPUs in system - 1".

			This option is the preferred way to isolate CPUs. The
			alternative -- manually setting the CPU mask of all
			tasks in the system -- can cause problems and
			suboptimal load balancer performance.

	iucv=		[HW,NET]

	ivrs_ioapic	[HW,X86_64]
			Provide an override to the IOAPIC-ID<->DEVICE-ID
			mapping provided in the IVRS ACPI table. For
			example, to map IOAPIC-ID decimal 10 to
			PCI device 00:14.0 write the parameter as:
				ivrs_ioapic[10]=00:14.0

	ivrs_hpet	[HW,X86_64]
			Provide an override to the HPET-ID<->DEVICE-ID
			mapping provided in the IVRS ACPI table. For
			example, to map HPET-ID decimal 0 to
			PCI device 00:14.0 write the parameter as:
				ivrs_hpet[0]=00:14.0

	js=		[HW,JOY] Analog joystick
			See Documentation/input/joystick.txt.

	kaslr/nokaslr	[X86]
			Enable/disable kernel and module base offset ASLR
			(Address Space Layout Randomization) if built into
			the kernel. When CONFIG_HIBERNATION is selected,
			kASLR is disabled by default. When kASLR is enabled,
			hibernation will be disabled.

	keepinitrd	[HW,ARM]

	kernelcore=nn[KMG]	[KNL,X86,IA-64,PPC] This parameter
			specifies the amount of memory usable by the kernel
			for non-movable allocations.  The requested amount is
			spread evenly throughout all nodes in the system. The
			remaining memory in each node is used for Movable
			pages. In the event, a node is too small to have both
			kernelcore and Movable pages, kernelcore pages will
			take priority and other nodes will have a larger number
			of Movable pages.  The Movable zone is used for the
			allocation of pages that may be reclaimed or moved
			by the page migration subsystem.  This means that
			HugeTLB pages may not be allocated from this zone.
			Note that allocations like PTEs-from-HighMem still
			use the HighMem zone if it exists, and the Normal
			zone if it does not.

	kgdbdbgp=	[KGDB,HW] kgdb over EHCI usb debug port.
			Format: <Controller#>[,poll interval]
			The controller # is the number of the ehci usb debug
			port as it is probed via PCI.  The poll interval is
			optional and is the number seconds in between
			each poll cycle to the debug port in case you need
			the functionality for interrupting the kernel with
			gdb or control-c on the dbgp connection.  When
			not using this parameter you use sysrq-g to break into
			the kernel debugger.

	kgdboc=		[KGDB,HW] kgdb over consoles.
			Requires a tty driver that supports console polling,
			or a supported polling keyboard driver (non-usb).
			 Serial only format: <serial_device>[,baud]
			 keyboard only format: kbd
			 keyboard and serial format: kbd,<serial_device>[,baud]
			Optional Kernel mode setting:
			 kms, kbd format: kms,kbd
			 kms, kbd and serial format: kms,kbd,<ser_dev>[,baud]

	kgdbwait	[KGDB] Stop kernel execution and enter the
			kernel debugger at the earliest opportunity.

	kmac=		[MIPS] korina ethernet MAC address.
			Configure the RouterBoard 532 series on-chip
			Ethernet adapter MAC address.

	kmemleak=	[KNL] Boot-time kmemleak enable/disable
			Valid arguments: on, off
			Default: on

	kmemcheck=	[X86] Boot-time kmemcheck enable/disable/one-shot mode
			Valid arguments: 0, 1, 2
			kmemcheck=0 (disabled)
			kmemcheck=1 (enabled)
			kmemcheck=2 (one-shot mode)
			Default: 2 (one-shot mode)

	kstack=N	[X86] Print N words from the kernel stack
			in oops dumps.

	kvm.ignore_msrs=[KVM] Ignore guest accesses to unhandled MSRs.
			Default is 0 (don't ignore, but inject #GP)

	kvm.mmu_audit=	[KVM] This is a R/W parameter which allows audit
			KVM MMU at runtime.
			Default is 0 (off)

	kvm-amd.nested=	[KVM,AMD] Allow nested virtualization in KVM/SVM.
			Default is 1 (enabled)

	kvm-amd.npt=	[KVM,AMD] Disable nested paging (virtualized MMU)
			for all guests.
			Default is 1 (enabled) if in 64-bit or 32-bit PAE mode.

	kvm-intel.ept=	[KVM,Intel] Disable extended page tables
			(virtualized MMU) support on capable Intel chips.
			Default is 1 (enabled)

	kvm-intel.emulate_invalid_guest_state=
			[KVM,Intel] Enable emulation of invalid guest states
			Default is 0 (disabled)

	kvm-intel.flexpriority=
			[KVM,Intel] Disable FlexPriority feature (TPR shadow).
			Default is 1 (enabled)

	kvm-intel.nested=
			[KVM,Intel] Enable VMX nesting (nVMX).
			Default is 0 (disabled)

	kvm-intel.unrestricted_guest=
			[KVM,Intel] Disable unrestricted guest feature
			(virtualized real and unpaged mode) on capable
			Intel chips. Default is 1 (enabled)

	kvm-intel.vpid=	[KVM,Intel] Disable Virtual Processor Identification
			feature (tagged TLBs) on capable Intel chips.
			Default is 1 (enabled)

	l2cr=		[PPC]

	l3cr=		[PPC]

	lapic		[X86-32,APIC] Enable the local APIC even if BIOS
			disabled it.

	lapic=		[x86,APIC] "notscdeadline" Do not use TSC deadline
			value for LAPIC timer one-shot implementation. Default
			back to the programmable timer unit in the LAPIC.

	lapic_timer_c2_ok	[X86,APIC] trust the local apic timer
			in C2 power state.

	libata.dma=	[LIBATA] DMA control
			libata.dma=0	  Disable all PATA and SATA DMA
			libata.dma=1	  PATA and SATA Disk DMA only
			libata.dma=2	  ATAPI (CDROM) DMA only
			libata.dma=4	  Compact Flash DMA only
			Combinations also work, so libata.dma=3 enables DMA
			for disks and CDROMs, but not CFs.

	libata.ignore_hpa=	[LIBATA] Ignore HPA limit
			libata.ignore_hpa=0	  keep BIOS limits (default)
			libata.ignore_hpa=1	  ignore limits, using full disk

	libata.noacpi	[LIBATA] Disables use of ACPI in libata suspend/resume
			when set.
			Format: <int>

	libata.force=	[LIBATA] Force configurations.  The format is comma
			separated list of "[ID:]VAL" where ID is
			PORT[.DEVICE].  PORT and DEVICE are decimal numbers
			matching port, link or device.  Basically, it matches
			the ATA ID string printed on console by libata.  If
			the whole ID part is omitted, the last PORT and DEVICE
			values are used.  If ID hasn't been specified yet, the
			configuration applies to all ports, links and devices.

			If only DEVICE is omitted, the parameter applies to
			the port and all links and devices behind it.  DEVICE
			number of 0 either selects the first device or the
			first fan-out link behind PMP device.  It does not
			select the host link.  DEVICE number of 15 selects the
			host link and device attached to it.

			The VAL specifies the configuration to force.  As long
			as there's no ambiguity shortcut notation is allowed.
			For example, both 1.5 and 1.5G would work for 1.5Gbps.
			The following configurations can be forced.

			* Cable type: 40c, 80c, short40c, unk, ign or sata.
			  Any ID with matching PORT is used.

			* SATA link speed limit: 1.5Gbps or 3.0Gbps.

			* Transfer mode: pio[0-7], mwdma[0-4] and udma[0-7].
			  udma[/][16,25,33,44,66,100,133] notation is also
			  allowed.

			* [no]ncq: Turn on or off NCQ.

			* nohrst, nosrst, norst: suppress hard, soft
                          and both resets.

			* rstonce: only attempt one reset during
			  hot-unplug link recovery

			* dump_id: dump IDENTIFY data.

			* atapi_dmadir: Enable ATAPI DMADIR bridge support

			* disable: Disable this device.

			If there are multiple matching configurations changing
			the same attribute, the last one is used.

	memblock=debug	[KNL] Enable memblock debug messages.

	load_ramdisk=	[RAM] List of ramdisks to load from floppy
			See Documentation/blockdev/ramdisk.txt.

	lockd.nlm_grace_period=P  [NFS] Assign grace period.
			Format: <integer>

	lockd.nlm_tcpport=N	[NFS] Assign TCP port.
			Format: <integer>

	lockd.nlm_timeout=T	[NFS] Assign timeout value.
			Format: <integer>

	lockd.nlm_udpport=M	[NFS] Assign UDP port.
			Format: <integer>

	locktorture.nreaders_stress= [KNL]
			Set the number of locking read-acquisition kthreads.
			Defaults to being automatically set based on the
			number of online CPUs.

	locktorture.nwriters_stress= [KNL]
			Set the number of locking write-acquisition kthreads.

	locktorture.onoff_holdoff= [KNL]
			Set time (s) after boot for CPU-hotplug testing.

	locktorture.onoff_interval= [KNL]
			Set time (s) between CPU-hotplug operations, or
			zero to disable CPU-hotplug testing.

	locktorture.shuffle_interval= [KNL]
			Set task-shuffle interval (jiffies).  Shuffling
			tasks allows some CPUs to go into dyntick-idle
			mode during the locktorture test.

	locktorture.shutdown_secs= [KNL]
			Set time (s) after boot system shutdown.  This
			is useful for hands-off automated testing.

	locktorture.stat_interval= [KNL]
			Time (s) between statistics printk()s.

	locktorture.stutter= [KNL]
			Time (s) to stutter testing, for example,
			specifying five seconds causes the test to run for
			five seconds, wait for five seconds, and so on.
			This tests the locking primitive's ability to
			transition abruptly to and from idle.

	locktorture.torture_runnable= [BOOT]
			Start locktorture running at boot time.

	locktorture.torture_type= [KNL]
			Specify the locking implementation to test.

	locktorture.verbose= [KNL]
			Enable additional printk() statements.

	logibm.irq=	[HW,MOUSE] Logitech Bus Mouse Driver
			Format: <irq>

	loglevel=	All Kernel Messages with a loglevel smaller than the
			console loglevel will be printed to the console. It can
			also be changed with klogd or other programs. The
			loglevels are defined as follows:

			0 (KERN_EMERG)		system is unusable
			1 (KERN_ALERT)		action must be taken immediately
			2 (KERN_CRIT)		critical conditions
			3 (KERN_ERR)		error conditions
			4 (KERN_WARNING)	warning conditions
			5 (KERN_NOTICE)		normal but significant condition
			6 (KERN_INFO)		informational
			7 (KERN_DEBUG)		debug-level messages

	log_buf_len=n[KMG]	Sets the size of the printk ring buffer,
			in bytes.  n must be a power of two and greater
			than the minimal size. The minimal size is defined
			by LOG_BUF_SHIFT kernel config parameter. There is
			also CONFIG_LOG_CPU_MAX_BUF_SHIFT config parameter
			that allows to increase the default size depending on
			the number of CPUs. See init/Kconfig for more details.

	logo.nologo	[FB] Disables display of the built-in Linux logo.
			This may be used to provide more screen space for
			kernel log messages and is useful when debugging
			kernel boot problems.

	lp=0		[LP]	Specify parallel ports to use, e.g,
	lp=port[,port...]	lp=none,parport0 (lp0 not configured, lp1 uses
	lp=reset		first parallel port). 'lp=0' disables the
	lp=auto			printer driver. 'lp=reset' (which can be
				specified in addition to the ports) causes
				attached printers to be reset. Using
				lp=port1,port2,... specifies the parallel ports
				to associate lp devices with, starting with
				lp0. A port specification may be 'none' to skip
				that lp device, or a parport name such as
				'parport0'. Specifying 'lp=auto' instead of a
				port specification list means that device IDs
				from each port should be examined, to see if
				an IEEE 1284-compliant printer is attached; if
				so, the driver will manage that printer.
				See also header of drivers/char/lp.c.

	lpj=n		[KNL]
			Sets loops_per_jiffy to given constant, thus avoiding
			time-consuming boot-time autodetection (up to 250 ms per
			CPU). 0 enables autodetection (default). To determine
			the correct value for your kernel, boot with normal
			autodetection and see what value is printed. Note that
			on SMP systems the preset will be applied to all CPUs,
			which is likely to cause problems if your CPUs need
			significantly divergent settings. An incorrect value
			will cause delays in the kernel to be wrong, leading to
			unpredictable I/O errors and other breakage. Although
			unlikely, in the extreme case this might damage your
			hardware.

	ltpc=		[NET]
			Format: <io>,<irq>,<dma>

	machvec=	[IA-64] Force the use of a particular machine-vector
			(machvec) in a generic kernel.
			Example: machvec=hpzx1_swiotlb

	machtype=	[Loongson] Share the same kernel image file between different
			 yeeloong laptop.
			Example: machtype=lemote-yeeloong-2f-7inch

	max_addr=nn[KMG]	[KNL,BOOT,ia64] All physical memory greater
			than or equal to this physical address is ignored.

	maxcpus=	[SMP] Maximum number of processors that	an SMP kernel
			should make use of.  maxcpus=n : n >= 0 limits the
			kernel to using 'n' processors.  n=0 is a special case,
			it is equivalent to "nosmp", which also disables
			the IO APIC.

	max_loop=	[LOOP] The number of loop block devices that get
	(loop.max_loop)	unconditionally pre-created at init time. The default
			number is configured by BLK_DEV_LOOP_MIN_COUNT. Instead
			of statically allocating a predefined number, loop
			devices can be requested on-demand with the
			/dev/loop-control interface.

	mce		[X86-32] Machine Check Exception

	mce=option	[X86-64] See Documentation/x86/x86_64/boot-options.txt

	md=		[HW] RAID subsystems devices and level
			See Documentation/md.txt.

	mdacon=		[MDA]
			Format: <first>,<last>
			Specifies range of consoles to be captured by the MDA.

	mem=nn[KMG]	[KNL,BOOT] Force usage of a specific amount of memory
			Amount of memory to be used when the kernel is not able
			to see the whole system memory or for test.
			[X86] Work as limiting max address. Use together
			with memmap= to avoid physical address space collisions.
			Without memmap= PCI devices could be placed at addresses
			belonging to unused RAM.

	mem=nopentium	[BUGS=X86-32] Disable usage of 4MB pages for kernel
			memory.

	memchunk=nn[KMG]
			[KNL,SH] Allow user to override the default size for
			per-device physically contiguous DMA buffers.

	memmap=exactmap	[KNL,X86] Enable setting of an exact
			E820 memory map, as specified by the user.
			Such memmap=exactmap lines can be constructed based on
			BIOS output or other requirements. See the memmap=nn@ss
			option description.

	memmap=nn[KMG]@ss[KMG]
			[KNL] Force usage of a specific region of memory.
			Region of memory to be used is from ss to ss+nn.

	memmap=nn[KMG]#ss[KMG]
			[KNL,ACPI] Mark specific memory as ACPI data.
			Region of memory to be marked is from ss to ss+nn.

	memmap=nn[KMG]$ss[KMG]
			[KNL,ACPI] Mark specific memory as reserved.
			Region of memory to be reserved is from ss to ss+nn.
			Example: Exclude memory from 0x18690000-0x1869ffff
			         memmap=64K$0x18690000
			         or
			         memmap=0x10000$0x18690000

	memory_corruption_check=0/1 [X86]
			Some BIOSes seem to corrupt the first 64k of
			memory when doing things like suspend/resume.
			Setting this option will scan the memory
			looking for corruption.  Enabling this will
			both detect corruption and prevent the kernel
			from using the memory being corrupted.
			However, its intended as a diagnostic tool; if
			repeatable BIOS-originated corruption always
			affects the same memory, you can use memmap=
			to prevent the kernel from using that memory.

	memory_corruption_check_size=size [X86]
			By default it checks for corruption in the low
			64k, making this memory unavailable for normal
			use.  Use this parameter to scan for
			corruption in more or less memory.

	memory_corruption_check_period=seconds [X86]
			By default it checks for corruption every 60
			seconds.  Use this parameter to check at some
			other rate.  0 disables periodic checking.

	memtest=	[KNL,X86] Enable memtest
			Format: <integer>
			default : 0 <disable>
			Specifies the number of memtest passes to be
			performed. Each pass selects another test
			pattern from a given set of patterns. Memtest
			fills the memory with this pattern, validates
			memory contents and reserves bad memory
			regions that are detected.

	meye.*=		[HW] Set MotionEye Camera parameters
			See Documentation/video4linux/meye.txt.

	mfgpt_irq=	[IA-32] Specify the IRQ to use for the
			Multi-Function General Purpose Timers on AMD Geode
			platforms.

	mfgptfix	[X86-32] Fix MFGPT timers on AMD Geode platforms when
			the BIOS has incorrectly applied a workaround. TinyBIOS
			version 0.98 is known to be affected, 0.99 fixes the
			problem by letting the user disable the workaround.

	mga=		[HW,DRM]

	min_addr=nn[KMG]	[KNL,BOOT,ia64] All physical memory below this
			physical address is ignored.

	mini2440=	[ARM,HW,KNL]
			Format:[0..2][b][c][t]
			Default: "0tb"
			MINI2440 configuration specification:
			0 - The attached screen is the 3.5" TFT
			1 - The attached screen is the 7" TFT
			2 - The VGA Shield is attached (1024x768)
			Leaving out the screen size parameter will not load
			the TFT driver, and the framebuffer will be left
			unconfigured.
			b - Enable backlight. The TFT backlight pin will be
			linked to the kernel VESA blanking code and a GPIO
			LED. This parameter is not necessary when using the
			VGA shield.
			c - Enable the s3c camera interface.
			t - Reserved for enabling touchscreen support. The
			touchscreen support is not enabled in the mainstream
			kernel as of 2.6.30, a preliminary port can be found
			in the "bleeding edge" mini2440 support kernel at
			http://repo.or.cz/w/linux-2.6/mini2440.git

	mminit_loglevel=
			[KNL] When CONFIG_DEBUG_MEMORY_INIT is set, this
			parameter allows control of the logging verbosity for
			the additional memory initialisation checks. A value
			of 0 disables mminit logging and a level of 4 will
			log everything. Information is printed at KERN_DEBUG
			so loglevel=8 may also need to be specified.

	module.sig_enforce
			[KNL] When CONFIG_MODULE_SIG is set, this means that
			modules without (valid) signatures will fail to load.
			Note that if CONFIG_MODULE_SIG_FORCE is set, that
			is always true, so this option does nothing.

	mousedev.tap_time=
			[MOUSE] Maximum time between finger touching and
			leaving touchpad surface for touch to be considered
			a tap and be reported as a left button click (for
			touchpads working in absolute mode only).
			Format: <msecs>
	mousedev.xres=	[MOUSE] Horizontal screen resolution, used for devices
			reporting absolute coordinates, such as tablets
	mousedev.yres=	[MOUSE] Vertical screen resolution, used for devices
			reporting absolute coordinates, such as tablets

	movablecore=nn[KMG]	[KNL,X86,IA-64,PPC] This parameter
			is similar to kernelcore except it specifies the
			amount of memory used for migratable allocations.
			If both kernelcore and movablecore is specified,
			then kernelcore will be at *least* the specified
			value but may be more. If movablecore on its own
			is specified, the administrator must be careful
			that the amount of memory usable for all allocations
			is not too small.

	movable_node	[KNL,X86] Boot-time switch to enable the effects
			of CONFIG_MOVABLE_NODE=y. See mm/Kconfig for details.

	MTD_Partition=	[MTD]
			Format: <name>,<region-number>,<size>,<offset>

	MTD_Region=	[MTD] Format:
			<name>,<region-number>[,<base>,<size>,<buswidth>,<altbuswidth>]

	mtdparts=	[MTD]
			See drivers/mtd/cmdlinepart.c.

	multitce=off	[PPC]  This parameter disables the use of the pSeries
			firmware feature for updating multiple TCE entries
			at a time.

	onenand.bdry=	[HW,MTD] Flex-OneNAND Boundary Configuration

			Format: [die0_boundary][,die0_lock][,die1_boundary][,die1_lock]

			boundary - index of last SLC block on Flex-OneNAND.
				   The remaining blocks are configured as MLC blocks.
			lock	 - Configure if Flex-OneNAND boundary should be locked.
				   Once locked, the boundary cannot be changed.
				   1 indicates lock status, 0 indicates unlock status.

	mtdset=		[ARM]
			ARM/S3C2412 JIVE boot control

			See arch/arm/mach-s3c2412/mach-jive.c

	mtouchusb.raw_coordinates=
			[HW] Make the MicroTouch USB driver use raw coordinates
			('y', default) or cooked coordinates ('n')

	mtrr_chunk_size=nn[KMG] [X86]
			used for mtrr cleanup. It is largest continuous chunk
			that could hold holes aka. UC entries.

	mtrr_gran_size=nn[KMG] [X86]
			Used for mtrr cleanup. It is granularity of mtrr block.
			Default is 1.
			Large value could prevent small alignment from
			using up MTRRs.

	mtrr_spare_reg_nr=n [X86]
			Format: <integer>
			Range: 0,7 : spare reg number
			Default : 1
			Used for mtrr cleanup. It is spare mtrr entries number.
			Set to 2 or more if your graphical card needs more.

	n2=		[NET] SDL Inc. RISCom/N2 synchronous serial card

	netdev=		[NET] Network devices parameters
			Format: <irq>,<io>,<mem_start>,<mem_end>,<name>
			Note that mem_start is often overloaded to mean
			something different and driver-specific.
			This usage is only documented in each driver source
			file if at all.

	nf_conntrack.acct=
			[NETFILTER] Enable connection tracking flow accounting
			0 to disable accounting
			1 to enable accounting
			Default value is 0.

	nfsaddrs=	[NFS] Deprecated.  Use ip= instead.
			See Documentation/filesystems/nfs/nfsroot.txt.

	nfsroot=	[NFS] nfs root filesystem for disk-less boxes.
			See Documentation/filesystems/nfs/nfsroot.txt.

	nfsrootdebug	[NFS] enable nfsroot debugging messages.
			See Documentation/filesystems/nfs/nfsroot.txt.

	nfs.callback_tcpport=
			[NFS] set the TCP port on which the NFSv4 callback
			channel should listen.

	nfs.cache_getent=
			[NFS] sets the pathname to the program which is used
			to update the NFS client cache entries.

	nfs.cache_getent_timeout=
			[NFS] sets the timeout after which an attempt to
			update a cache entry is deemed to have failed.

	nfs.idmap_cache_timeout=
			[NFS] set the maximum lifetime for idmapper cache
			entries.

	nfs.enable_ino64=
			[NFS] enable 64-bit inode numbers.
			If zero, the NFS client will fake up a 32-bit inode
			number for the readdir() and stat() syscalls instead
			of returning the full 64-bit number.
			The default is to return 64-bit inode numbers.

	nfs.max_session_slots=
			[NFSv4.1] Sets the maximum number of session slots
			the client will attempt to negotiate with the server.
			This limits the number of simultaneous RPC requests
			that the client can send to the NFSv4.1 server.
			Note that there is little point in setting this
			value higher than the max_tcp_slot_table_limit.

	nfs.nfs4_disable_idmapping=
			[NFSv4] When set to the default of '1', this option
			ensures that both the RPC level authentication
			scheme and the NFS level operations agree to use
			numeric uids/gids if the mount is using the
			'sec=sys' security flavour. In effect it is
			disabling idmapping, which can make migration from
			legacy NFSv2/v3 systems to NFSv4 easier.
			Servers that do not support this mode of operation
			will be autodetected by the client, and it will fall
			back to using the idmapper.
			To turn off this behaviour, set the value to '0'.
	nfs.nfs4_unique_id=
			[NFS4] Specify an additional fixed unique ident-
			ification string that NFSv4 clients can insert into
			their nfs_client_id4 string.  This is typically a
			UUID that is generated at system install time.

	nfs.send_implementation_id =
			[NFSv4.1] Send client implementation identification
			information in exchange_id requests.
			If zero, no implementation identification information
			will be sent.
			The default is to send the implementation identification
			information.
	
	nfs.recover_lost_locks =
			[NFSv4] Attempt to recover locks that were lost due
			to a lease timeout on the server. Please note that
			doing this risks data corruption, since there are
			no guarantees that the file will remain unchanged
			after the locks are lost.
			If you want to enable the kernel legacy behaviour of
			attempting to recover these locks, then set this
			parameter to '1'.
			The default parameter value of '0' causes the kernel
			not to attempt recovery of lost locks.

	nfsd.nfs4_disable_idmapping=
			[NFSv4] When set to the default of '1', the NFSv4
			server will return only numeric uids and gids to
			clients using auth_sys, and will accept numeric uids
			and gids from such clients.  This is intended to ease
			migration from NFSv2/v3.

	objlayoutdriver.osd_login_prog=
			[NFS] [OBJLAYOUT] sets the pathname to the program which
			is used to automatically discover and login into new
			osd-targets. Please see:
			Documentation/filesystems/pnfs.txt for more explanations

	nmi_debug=	[KNL,AVR32,SH] Specify one or more actions to take
			when a NMI is triggered.
			Format: [state][,regs][,debounce][,die]

	nmi_watchdog=	[KNL,BUGS=X86] Debugging features for SMP kernels
			Format: [panic,][nopanic,][num]
			Valid num: 0
			0 - turn nmi_watchdog off
			When panic is specified, panic when an NMI watchdog
			timeout occurs (or 'nopanic' to override the opposite
			default).
			This is useful when you use a panic=... timeout and
			need the box quickly up again.

	netpoll.carrier_timeout=
			[NET] Specifies amount of time (in seconds) that
			netpoll should wait for a carrier. By default netpoll
			waits 4 seconds.

	no387		[BUGS=X86-32] Tells the kernel to use the 387 maths
			emulation library even if a 387 maths coprocessor
			is present.

	no_console_suspend
			[HW] Never suspend the console
			Disable suspending of consoles during suspend and
			hibernate operations.  Once disabled, debugging
			messages can reach various consoles while the rest
			of the system is being put to sleep (ie, while
			debugging driver suspend/resume hooks).  This may
			not work reliably with all consoles, but is known
			to work with serial and VGA consoles.
			To facilitate more flexible debugging, we also add
			console_suspend, a printk module parameter to control
			it. Users could use console_suspend (usually
			/sys/module/printk/parameters/console_suspend) to
			turn on/off it dynamically.

	noaliencache	[MM, NUMA, SLAB] Disables the allocation of alien
			caches in the slab allocator.  Saves per-node memory,
			but will impact performance.

	noalign		[KNL,ARM]

	noapic		[SMP,APIC] Tells the kernel to not make use of any
			IOAPICs that may be present in the system.

	noautogroup	Disable scheduler automatic task group creation.

	nobats		[PPC] Do not use BATs for mapping kernel lowmem
			on "Classic" PPC cores.

	nocache		[ARM]

	noclflush	[BUGS=X86] Don't use the CLFLUSH instruction

	nodelayacct	[KNL] Disable per-task delay accounting

	nodisconnect	[HW,SCSI,M68K] Disables SCSI disconnects.

	nodsp		[SH] Disable hardware DSP at boot time.

	noefi		[X86] Disable EFI runtime services support.

	noexec		[IA-64]

	noexec		[X86]
			On X86-32 available only on PAE configured kernels.
			noexec=on: enable non-executable mappings (default)
			noexec=off: disable non-executable mappings

	nosmap		[X86]
			Disable SMAP (Supervisor Mode Access Prevention)
			even if it is supported by processor.

	nosmep		[X86]
			Disable SMEP (Supervisor Mode Execution Prevention)
			even if it is supported by processor.

	noexec32	[X86-64]
			This affects only 32-bit executables.
			noexec32=on: enable non-executable mappings (default)
				read doesn't imply executable mappings
			noexec32=off: disable non-executable mappings
				read implies executable mappings

	nofpu		[SH] Disable hardware FPU at boot time.

	nofxsr		[BUGS=X86-32] Disables x86 floating point extended
			register save and restore. The kernel will only save
			legacy floating-point registers on task switch.

	noxsave		[BUGS=X86] Disables x86 extended register state save
			and restore using xsave. The kernel will fallback to
			enabling legacy floating-point and sse state.

	noxsaveopt	[X86] Disables xsaveopt used in saving x86 extended
			register states. The kernel will fall back to use
			xsave to save the states. By using this parameter,
			performance of saving the states is degraded because
			xsave doesn't support modified optimization while
			xsaveopt supports it on xsaveopt enabled systems.

	noxsaves	[X86] Disables xsaves and xrstors used in saving and
			restoring x86 extended register state in compacted
			form of xsave area. The kernel will fall back to use
			xsaveopt and xrstor to save and restore the states
			in standard form of xsave area. By using this
			parameter, xsave area per process might occupy more
			memory on xsaves enabled systems.

	eagerfpu=	[X86]
			on	enable eager fpu restore
			off	disable eager fpu restore
			auto	selects the default scheme, which automatically
				enables eagerfpu restore for xsaveopt.

	nohlt		[BUGS=ARM,SH] Tells the kernel that the sleep(SH) or
			wfi(ARM) instruction doesn't work correctly and not to
			use it. This is also useful when using JTAG debugger.

	no_file_caps	Tells the kernel not to honor file capabilities.  The
			only way then for a file to be executed with privilege
			is to be setuid root or executed by root.

	nohalt		[IA-64] Tells the kernel not to use the power saving
			function PAL_HALT_LIGHT when idle. This increases
			power-consumption. On the positive side, it reduces
			interrupt wake-up latency, which may improve performance
			in certain environments such as networked servers or
			real-time systems.

	nohibernate	[HIBERNATION] Disable hibernation and resume.

	nohz=		[KNL] Boottime enable/disable dynamic ticks
			Valid arguments: on, off
			Default: on

	nohz_full=	[KNL,BOOT]
			In kernels built with CONFIG_NO_HZ_FULL=y, set
			the specified list of CPUs whose tick will be stopped
			whenever possible. The boot CPU will be forced outside
			the range to maintain the timekeeping.
			The CPUs in this range must also be included in the
			rcu_nocbs= set.

	noiotrap	[SH] Disables trapped I/O port accesses.

	noirqdebug	[X86-32] Disables the code which attempts to detect and
			disable unhandled interrupt sources.

	no_timer_check	[X86,APIC] Disables the code which tests for
			broken timer IRQ sources.

	noisapnp	[ISAPNP] Disables ISA PnP code.

	noinitrd	[RAM] Tells the kernel not to load any configured
			initial RAM disk.

	nointremap	[X86-64, Intel-IOMMU] Do not enable interrupt
			remapping.
			[Deprecated - use intremap=off]

	nointroute	[IA-64]

	nojitter	[IA-64] Disables jitter checking for ITC timers.

	no-kvmclock	[X86,KVM] Disable paravirtualized KVM clock driver

	no-kvmapf	[X86,KVM] Disable paravirtualized asynchronous page
			fault handling.

	no-steal-acc    [X86,KVM] Disable paravirtualized steal time accounting.
			steal time is computed, but won't influence scheduler
			behaviour

	nolapic		[X86-32,APIC] Do not enable or use the local APIC.

	nolapic_timer	[X86-32,APIC] Do not use the local APIC timer.

	noltlbs		[PPC] Do not use large page/tlb entries for kernel
			lowmem mapping on PPC40x.

	nomca		[IA-64] Disable machine check abort handling

	nomce		[X86-32] Machine Check Exception

	nomfgpt		[X86-32] Disable Multi-Function General Purpose
			Timer usage (for AMD Geode machines).

	nonmi_ipi	[X86] Disable using NMI IPIs during panic/reboot to
			shutdown the other cpus.  Instead use the REBOOT_VECTOR
			irq.

	nomodule	Disable module load

	nopat		[X86] Disable PAT (page attribute table extension of
			pagetables) support.

	norandmaps	Don't use address space randomization.  Equivalent to
			echo 0 > /proc/sys/kernel/randomize_va_space

	noreplace-paravirt	[X86,IA-64,PV_OPS] Don't patch paravirt_ops

	noreplace-smp	[X86-32,SMP] Don't replace SMP instructions
			with UP alternatives

	nordrand	[X86] Disable kernel use of the RDRAND and
			RDSEED instructions even if they are supported
			by the processor.  RDRAND and RDSEED are still
			available to user space applications.

	noresume	[SWSUSP] Disables resume and restores original swap
			space.

	no-scroll	[VGA] Disables scrollback.
			This is required for the Braillex ib80-piezo Braille
			reader made by F.H. Papenmeier (Germany).

	nosbagart	[IA-64]

	nosep		[BUGS=X86-32] Disables x86 SYSENTER/SYSEXIT support.

	nosmp		[SMP] Tells an SMP kernel to act as a UP kernel,
			and disable the IO APIC.  legacy for "maxcpus=0".

	nosoftlockup	[KNL] Disable the soft-lockup detector.

	nosync		[HW,M68K] Disables sync negotiation for all devices.

	notsc		[BUGS=X86-32] Disable Time Stamp Counter

	nousb		[USB] Disable the USB subsystem

	nowatchdog	[KNL] Disable the lockup detector (NMI watchdog).

	nowb		[ARM]

	nox2apic	[X86-64,APIC] Do not enable x2APIC mode.

	cpu0_hotplug	[X86] Turn on CPU0 hotplug feature when
			CONFIG_BOOTPARAM_HOTPLUG_CPU0 is off.
			Some features depend on CPU0. Known dependencies are:
			1. Resume from suspend/hibernate depends on CPU0.
			Suspend/hibernate will fail if CPU0 is offline and you
			need to online CPU0 before suspend/hibernate.
			2. PIC interrupts also depend on CPU0. CPU0 can't be
			removed if a PIC interrupt is detected.
			It's said poweroff/reboot may depend on CPU0 on some
			machines although I haven't seen such issues so far
			after CPU0 is offline on a few tested machines.
			If the dependencies are under your control, you can
			turn on cpu0_hotplug.

	nptcg=		[IA-64] Override max number of concurrent global TLB
			purges which is reported from either PAL_VM_SUMMARY or
			SAL PALO.

	nr_cpus=	[SMP] Maximum number of processors that	an SMP kernel
			could support.  nr_cpus=n : n >= 1 limits the kernel to
			supporting 'n' processors. Later in runtime you can not
			use hotplug cpu feature to put more cpu back to online.
			just like you compile the kernel NR_CPUS=n

	nr_uarts=	[SERIAL] maximum number of UARTs to be registered.

	numa_balancing=	[KNL,X86] Enable or disable automatic NUMA balancing.
			Allowed values are enable and disable

	numa_zonelist_order= [KNL, BOOT] Select zonelist order for NUMA.
			one of ['zone', 'node', 'default'] can be specified
			This can be set from sysctl after boot.
			See Documentation/sysctl/vm.txt for details.

	ohci1394_dma=early	[HW] enable debugging via the ohci1394 driver.
			See Documentation/debugging-via-ohci1394.txt for more
			info.

	olpc_ec_timeout= [OLPC] ms delay when issuing EC commands
			Rather than timing out after 20 ms if an EC
			command is not properly ACKed, override the length
			of the timeout.  We have interrupts disabled while
			waiting for the ACK, so if this is set too high
			interrupts *may* be lost!

	omap_mux=	[OMAP] Override bootloader pin multiplexing.
			Format: <mux_mode0.mode_name=value>...
			For example, to override I2C bus2:
			omap_mux=i2c2_scl.i2c2_scl=0x100,i2c2_sda.i2c2_sda=0x100

	oprofile.timer=	[HW]
			Use timer interrupt instead of performance counters

	oprofile.cpu_type=	Force an oprofile cpu type
			This might be useful if you have an older oprofile
			userland or if you want common events.
			Format: { arch_perfmon }
			arch_perfmon: [X86] Force use of architectural
				perfmon on Intel CPUs instead of the
				CPU specific event set.
			timer: [X86] Force use of architectural NMI
				timer mode (see also oprofile.timer
				for generic hr timer mode)
				[s390] Force legacy basic mode sampling
                                (report cpu_type "timer")

	oops=panic	Always panic on oopses. Default is to just kill the
			process, but there is a small probability of
			deadlocking the machine.
			This will also cause panics on machine check exceptions.
			Useful together with panic=30 to trigger a reboot.

	OSS		[HW,OSS]
			See Documentation/sound/oss/oss-parameters.txt

	panic=		[KNL] Kernel behaviour on panic: delay <timeout>
			timeout > 0: seconds before rebooting
			timeout = 0: wait forever
			timeout < 0: reboot immediately
			Format: <timeout>

	crash_kexec_post_notifiers
			Run kdump after running panic-notifiers and dumping
			kmsg. This only for the users who doubt kdump always
			succeeds in any situation.
			Note that this also increases risks of kdump failure,
			because some panic notifiers can make the crashed
			kernel more unstable.

	parkbd.port=	[HW] Parallel port number the keyboard adapter is
			connected to, default is 0.
			Format: <parport#>
	parkbd.mode=	[HW] Parallel port keyboard adapter mode of operation,
			0 for XT, 1 for AT (default is AT).
			Format: <mode>

	parport=	[HW,PPT] Specify parallel ports. 0 disables.
			Format: { 0 | auto | 0xBBB[,IRQ[,DMA]] }
			Use 'auto' to force the driver to use any
			IRQ/DMA settings detected (the default is to
			ignore detected IRQ/DMA settings because of
			possible conflicts). You can specify the base
			address, IRQ, and DMA settings; IRQ and DMA
			should be numbers, or 'auto' (for using detected
			settings on that particular port), or 'nofifo'
			(to avoid using a FIFO even if it is detected).
			Parallel ports are assigned in the order they
			are specified on the command line, starting
			with parport0.

	parport_init_mode=	[HW,PPT]
			Configure VIA parallel port to operate in
			a specific mode. This is necessary on Pegasos
			computer where firmware has no options for setting
			up parallel port mode and sets it to spp.
			Currently this function knows 686a and 8231 chips.
			Format: [spp|ps2|epp|ecp|ecpepp]

	pause_on_oops=
			Halt all CPUs after the first oops has been printed for
			the specified number of seconds.  This is to be used if
			your oopses keep scrolling off the screen.

	pcbit=		[HW,ISDN]

	pcd.		[PARIDE]
			See header of drivers/block/paride/pcd.c.
			See also Documentation/blockdev/paride.txt.

	pci=option[,option...]	[PCI] various PCI subsystem options:
		earlydump	[X86] dump PCI config space before the kernel
			        changes anything
		off		[X86] don't probe for the PCI bus
		bios		[X86-32] force use of PCI BIOS, don't access
				the hardware directly. Use this if your machine
				has a non-standard PCI host bridge.
		nobios		[X86-32] disallow use of PCI BIOS, only direct
				hardware access methods are allowed. Use this
				if you experience crashes upon bootup and you
				suspect they are caused by the BIOS.
		conf1		[X86] Force use of PCI Configuration
				Mechanism 1.
		conf2		[X86] Force use of PCI Configuration
				Mechanism 2.
		noaer		[PCIE] If the PCIEAER kernel config parameter is
				enabled, this kernel boot option can be used to
				disable the use of PCIE advanced error reporting.
		nodomains	[PCI] Disable support for multiple PCI
				root domains (aka PCI segments, in ACPI-speak).
		nommconf	[X86] Disable use of MMCONFIG for PCI
				Configuration
		check_enable_amd_mmconf [X86] check for and enable
				properly configured MMIO access to PCI
				config space on AMD family 10h CPU
		nomsi		[MSI] If the PCI_MSI kernel config parameter is
				enabled, this kernel boot option can be used to
				disable the use of MSI interrupts system-wide.
		noioapicquirk	[APIC] Disable all boot interrupt quirks.
				Safety option to keep boot IRQs enabled. This
				should never be necessary.
		ioapicreroute	[APIC] Enable rerouting of boot IRQs to the
				primary IO-APIC for bridges that cannot disable
				boot IRQs. This fixes a source of spurious IRQs
				when the system masks IRQs.
		noioapicreroute	[APIC] Disable workaround that uses the
				boot IRQ equivalent of an IRQ that connects to
				a chipset where boot IRQs cannot be disabled.
				The opposite of ioapicreroute.
		biosirq		[X86-32] Use PCI BIOS calls to get the interrupt
				routing table. These calls are known to be buggy
				on several machines and they hang the machine
				when used, but on other computers it's the only
				way to get the interrupt routing table. Try
				this option if the kernel is unable to allocate
				IRQs or discover secondary PCI buses on your
				motherboard.
		rom		[X86] Assign address space to expansion ROMs.
				Use with caution as certain devices share
				address decoders between ROMs and other
				resources.
		norom		[X86] Do not assign address space to
				expansion ROMs that do not already have
				BIOS assigned address ranges.
		nobar		[X86] Do not assign address space to the
				BARs that weren't assigned by the BIOS.
		irqmask=0xMMMM	[X86] Set a bit mask of IRQs allowed to be
				assigned automatically to PCI devices. You can
				make the kernel exclude IRQs of your ISA cards
				this way.
		pirqaddr=0xAAAAA	[X86] Specify the physical address
				of the PIRQ table (normally generated
				by the BIOS) if it is outside the
				F0000h-100000h range.
		lastbus=N	[X86] Scan all buses thru bus #N. Can be
				useful if the kernel is unable to find your
				secondary buses and you want to tell it
				explicitly which ones they are.
		assign-busses	[X86] Always assign all PCI bus
				numbers ourselves, overriding
				whatever the firmware may have done.
		usepirqmask	[X86] Honor the possible IRQ mask stored
				in the BIOS $PIR table. This is needed on
				some systems with broken BIOSes, notably
				some HP Pavilion N5400 and Omnibook XE3
				notebooks. This will have no effect if ACPI
				IRQ routing is enabled.
		noacpi		[X86] Do not use ACPI for IRQ routing
				or for PCI scanning.
		use_crs		[X86] Use PCI host bridge window information
				from ACPI.  On BIOSes from 2008 or later, this
				is enabled by default.  If you need to use this,
				please report a bug.
		nocrs		[X86] Ignore PCI host bridge windows from ACPI.
			        If you need to use this, please report a bug.
		routeirq	Do IRQ routing for all PCI devices.
				This is normally done in pci_enable_device(),
				so this option is a temporary workaround
				for broken drivers that don't call it.
		skip_isa_align	[X86] do not align io start addr, so can
				handle more pci cards
		firmware	[ARM] Do not re-enumerate the bus but instead
				just use the configuration from the
				bootloader. This is currently used on
				IXP2000 systems where the bus has to be
				configured a certain way for adjunct CPUs.
		noearly		[X86] Don't do any early type 1 scanning.
				This might help on some broken boards which
				machine check when some devices' config space
				is read. But various workarounds are disabled
				and some IOMMU drivers will not work.
		bfsort		Sort PCI devices into breadth-first order.
				This sorting is done to get a device
				order compatible with older (<= 2.4) kernels.
		nobfsort	Don't sort PCI devices into breadth-first order.
		pcie_bus_tune_off	Disable PCIe MPS (Max Payload Size)
				tuning and use the BIOS-configured MPS defaults.
		pcie_bus_safe	Set every device's MPS to the largest value
				supported by all devices below the root complex.
		pcie_bus_perf	Set device MPS to the largest allowable MPS
				based on its parent bus. Also set MRRS (Max
				Read Request Size) to the largest supported
				value (no larger than the MPS that the device
				or bus can support) for best performance.
		pcie_bus_peer2peer	Set every device's MPS to 128B, which
				every device is guaranteed to support. This
				configuration allows peer-to-peer DMA between
				any pair of devices, possibly at the cost of
				reduced performance.  This also guarantees
				that hot-added devices will work.
		cbiosize=nn[KMG]	The fixed amount of bus space which is
				reserved for the CardBus bridge's IO window.
				The default value is 256 bytes.
		cbmemsize=nn[KMG]	The fixed amount of bus space which is
				reserved for the CardBus bridge's memory
				window. The default value is 64 megabytes.
		resource_alignment=
				Format:
				[<order of align>@][<domain>:]<bus>:<slot>.<func>[; ...]
				Specifies alignment and device to reassign
				aligned memory resources.
				If <order of align> is not specified,
				PAGE_SIZE is used as alignment.
				PCI-PCI bridge can be specified, if resource
				windows need to be expanded.
		ecrc=		Enable/disable PCIe ECRC (transaction layer
				end-to-end CRC checking).
				bios: Use BIOS/firmware settings. This is the
				the default.
				off: Turn ECRC off
				on: Turn ECRC on.
		hpiosize=nn[KMG]	The fixed amount of bus space which is
				reserved for hotplug bridge's IO window.
				Default size is 256 bytes.
		hpmemsize=nn[KMG]	The fixed amount of bus space which is
				reserved for hotplug bridge's memory window.
				Default size is 2 megabytes.
		realloc=	Enable/disable reallocating PCI bridge resources
				if allocations done by BIOS are too small to
				accommodate resources required by all child
				devices.
				off: Turn realloc off
				on: Turn realloc on
		realloc		same as realloc=on
		noari		do not use PCIe ARI.
		pcie_scan_all	Scan all possible PCIe devices.  Otherwise we
				only look for one device below a PCIe downstream
				port.

	pcie_aspm=	[PCIE] Forcibly enable or disable PCIe Active State Power
			Management.
		off	Disable ASPM.
		force	Enable ASPM even on devices that claim not to support it.
			WARNING: Forcing ASPM on may cause system lockups.

	pcie_hp=	[PCIE] PCI Express Hotplug driver options:
		nomsi	Do not use MSI for PCI Express Native Hotplug (this
			makes all PCIe ports use INTx for hotplug services).

	pcie_ports=	[PCIE] PCIe ports handling:
		auto	Ask the BIOS whether or not to use native PCIe services
			associated with PCIe ports (PME, hot-plug, AER).  Use
			them only if that is allowed by the BIOS.
		native	Use native PCIe services associated with PCIe ports
			unconditionally.
		compat	Treat PCIe ports as PCI-to-PCI bridges, disable the PCIe
			ports driver.

	pcie_pme=	[PCIE,PM] Native PCIe PME signaling options:
		nomsi	Do not use MSI for native PCIe PME signaling (this makes
			all PCIe root ports use INTx for all services).

	pcmv=		[HW,PCMCIA] BadgePAD 4

	pd_ignore_unused
			[PM]
			Keep all power-domains already enabled by bootloader on,
			even if no driver has claimed them. This is useful
			for debug and development, but should not be
			needed on a platform with proper driver support.

	pd.		[PARIDE]
			See Documentation/blockdev/paride.txt.

	pdcchassis=	[PARISC,HW] Disable/Enable PDC Chassis Status codes at
			boot time.
			Format: { 0 | 1 }
			See arch/parisc/kernel/pdc_chassis.c

	percpu_alloc=	Select which percpu first chunk allocator to use.
			Currently supported values are "embed" and "page".
			Archs may support subset or none of the	selections.
			See comments in mm/percpu.c for details on each
			allocator.  This parameter is primarily	for debugging
			and performance comparison.

	pf.		[PARIDE]
			See Documentation/blockdev/paride.txt.

	pg.		[PARIDE]
			See Documentation/blockdev/paride.txt.

	pirq=		[SMP,APIC] Manual mp-table setup
			See Documentation/x86/i386/IO-APIC.txt.

	plip=		[PPT,NET] Parallel port network link
			Format: { parport<nr> | timid | 0 }
			See also Documentation/parport.txt.

	pmtmr=		[X86] Manual setup of pmtmr I/O Port.
			Override pmtimer IOPort with a hex value.
			e.g. pmtmr=0x508

	pnp.debug=1	[PNP]
			Enable PNP debug messages (depends on the
			CONFIG_PNP_DEBUG_MESSAGES option).  Change at run-time
			via /sys/module/pnp/parameters/debug.  We always show
			current resource usage; turning this on also shows
			possible settings and some assignment information.

	pnpacpi=	[ACPI]
			{ off }

	pnpbios=	[ISAPNP]
			{ on | off | curr | res | no-curr | no-res }

	pnp_reserve_irq=
			[ISAPNP] Exclude IRQs for the autoconfiguration

	pnp_reserve_dma=
			[ISAPNP] Exclude DMAs for the autoconfiguration

	pnp_reserve_io=	[ISAPNP] Exclude I/O ports for the autoconfiguration
			Ranges are in pairs (I/O port base and size).

	pnp_reserve_mem=
			[ISAPNP] Exclude memory regions for the
			autoconfiguration.
			Ranges are in pairs (memory base and size).

	ports=		[IP_VS_FTP] IPVS ftp helper module
			Default is 21.
			Up to 8 (IP_VS_APP_MAX_PORTS) ports
			may be specified.
			Format: <port>,<port>....

	print-fatal-signals=
			[KNL] debug: print fatal signals

			If enabled, warn about various signal handling
			related application anomalies: too many signals,
			too many POSIX.1 timers, fatal signals causing a
			coredump - etc.

			If you hit the warning due to signal overflow,
			you might want to try "ulimit -i unlimited".

			default: off.

	printk.always_kmsg_dump=
			Trigger kmsg_dump for cases other than kernel oops or
			panics
			Format: <bool>  (1/Y/y=enable, 0/N/n=disable)
			default: disabled

	printk.time=	Show timing data prefixed to each printk message line
			Format: <bool>  (1/Y/y=enable, 0/N/n=disable)

	processor.max_cstate=	[HW,ACPI]
			Limit processor to maximum C-state
			max_cstate=9 overrides any DMI blacklist limit.

	processor.nocst	[HW,ACPI]
			Ignore the _CST method to determine C-states,
			instead using the legacy FADT method

	profile=	[KNL] Enable kernel profiling via /proc/profile
			Format: [schedule,]<number>
			Param: "schedule" - profile schedule points.
			Param: <number> - step/bucket size as a power of 2 for
				statistical time based profiling.
			Param: "sleep" - profile D-state sleeping (millisecs).
				Requires CONFIG_SCHEDSTATS
			Param: "kvm" - profile VM exits.

	prompt_ramdisk=	[RAM] List of RAM disks to prompt for floppy disk
			before loading.
			See Documentation/blockdev/ramdisk.txt.

	psmouse.proto=	[HW,MOUSE] Highest PS2 mouse protocol extension to
			probe for; one of (bare|imps|exps|lifebook|any).
	psmouse.rate=	[HW,MOUSE] Set desired mouse report rate, in reports
			per second.
	psmouse.resetafter=	[HW,MOUSE]
			Try to reset the device after so many bad packets
			(0 = never).
	psmouse.resolution=
			[HW,MOUSE] Set desired mouse resolution, in dpi.
	psmouse.smartscroll=
			[HW,MOUSE] Controls Logitech smartscroll autorepeat.
			0 = disabled, 1 = enabled (default).

	pstore.backend=	Specify the name of the pstore backend to use

	pt.		[PARIDE]
			See Documentation/blockdev/paride.txt.

	pty.legacy_count=
			[KNL] Number of legacy pty's. Overwrites compiled-in
			default number.

	quiet		[KNL] Disable most log messages

	r128=		[HW,DRM]

	raid=		[HW,RAID]
			See Documentation/md.txt.

	ramdisk_blocksize=	[RAM]
			See Documentation/blockdev/ramdisk.txt.

	ramdisk_size=	[RAM] Sizes of RAM disks in kilobytes
			See Documentation/blockdev/ramdisk.txt.

	rcu_nocbs=	[KNL]
			In kernels built with CONFIG_RCU_NOCB_CPU=y, set
			the specified list of CPUs to be no-callback CPUs.
			Invocation of these CPUs' RCU callbacks will
			be offloaded to "rcuox/N" kthreads created for
			that purpose, where "x" is "b" for RCU-bh, "p"
			for RCU-preempt, and "s" for RCU-sched, and "N"
			is the CPU number.  This reduces OS jitter on the
			offloaded CPUs, which can be useful for HPC and
			real-time workloads.  It can also improve energy
			efficiency for asymmetric multiprocessors.

	rcu_nocb_poll	[KNL]
			Rather than requiring that offloaded CPUs
			(specified by rcu_nocbs= above) explicitly
			awaken the corresponding "rcuoN" kthreads,
			make these kthreads poll for callbacks.
			This improves the real-time response for the
			offloaded CPUs by relieving them of the need to
			wake up the corresponding kthread, but degrades
			energy efficiency by requiring that the kthreads
			periodically wake up to do the polling.

	rcutree.blimit=	[KNL]
			Set maximum number of finished RCU callbacks to
			process in one batch.

	rcutree.rcu_fanout_leaf= [KNL]
			Increase the number of CPUs assigned to each
			leaf rcu_node structure.  Useful for very large
			systems.

	rcutree.jiffies_till_sched_qs= [KNL]
			Set required age in jiffies for a
			given grace period before RCU starts
			soliciting quiescent-state help from
			rcu_note_context_switch().

	rcutree.jiffies_till_first_fqs= [KNL]
			Set delay from grace-period initialization to
			first attempt to force quiescent states.
			Units are jiffies, minimum value is zero,
			and maximum value is HZ.

	rcutree.jiffies_till_next_fqs= [KNL]
			Set delay between subsequent attempts to force
			quiescent states.  Units are jiffies, minimum
			value is one, and maximum value is HZ.

	rcutree.rcu_nocb_leader_stride= [KNL]
			Set the number of NOCB kthread groups, which
			defaults to the square root of the number of
			CPUs.  Larger numbers reduces the wakeup overhead
			on the per-CPU grace-period kthreads, but increases
			that same overhead on each group's leader.

	rcutree.qhimark= [KNL]
			Set threshold of queued RCU callbacks beyond which
			batch limiting is disabled.

	rcutree.qlowmark= [KNL]
			Set threshold of queued RCU callbacks below which
			batch limiting is re-enabled.

	rcutree.rcu_idle_gp_delay= [KNL]
			Set wakeup interval for idle CPUs that have
			RCU callbacks (RCU_FAST_NO_HZ=y).

	rcutree.rcu_idle_lazy_gp_delay= [KNL]
			Set wakeup interval for idle CPUs that have
			only "lazy" RCU callbacks (RCU_FAST_NO_HZ=y).
			Lazy RCU callbacks are those which RCU can
			prove do nothing more than free memory.

	rcutorture.cbflood_inter_holdoff= [KNL]
			Set holdoff time (jiffies) between successive
			callback-flood tests.

	rcutorture.cbflood_intra_holdoff= [KNL]
			Set holdoff time (jiffies) between successive
			bursts of callbacks within a given callback-flood
			test.

	rcutorture.cbflood_n_burst= [KNL]
			Set the number of bursts making up a given
			callback-flood test.  Set this to zero to
			disable callback-flood testing.

	rcutorture.cbflood_n_per_burst= [KNL]
			Set the number of callbacks to be registered
			in a given burst of a callback-flood test.

	rcutorture.fqs_duration= [KNL]
			Set duration of force_quiescent_state bursts.

	rcutorture.fqs_holdoff= [KNL]
			Set holdoff time within force_quiescent_state bursts.

	rcutorture.fqs_stutter= [KNL]
			Set wait time between force_quiescent_state bursts.

	rcutorture.gp_exp= [KNL]
			Use expedited update-side primitives.

	rcutorture.gp_normal= [KNL]
			Use normal (non-expedited) update-side primitives.
			If both gp_exp and gp_normal are set, do both.
			If neither gp_exp nor gp_normal are set, still
			do both.

	rcutorture.n_barrier_cbs= [KNL]
			Set callbacks/threads for rcu_barrier() testing.

	rcutorture.nfakewriters= [KNL]
			Set number of concurrent RCU writers.  These just
			stress RCU, they don't participate in the actual
			test, hence the "fake".

	rcutorture.nreaders= [KNL]
			Set number of RCU readers.

	rcutorture.object_debug= [KNL]
			Enable debug-object double-call_rcu() testing.

	rcutorture.onoff_holdoff= [KNL]
			Set time (s) after boot for CPU-hotplug testing.

	rcutorture.onoff_interval= [KNL]
			Set time (s) between CPU-hotplug operations, or
			zero to disable CPU-hotplug testing.

	rcutorture.torture_runnable= [BOOT]
			Start rcutorture running at boot time.

	rcutorture.shuffle_interval= [KNL]
			Set task-shuffle interval (s).  Shuffling tasks
			allows some CPUs to go into dyntick-idle mode
			during the rcutorture test.

	rcutorture.shutdown_secs= [KNL]
			Set time (s) after boot system shutdown.  This
			is useful for hands-off automated testing.

	rcutorture.stall_cpu= [KNL]
			Duration of CPU stall (s) to test RCU CPU stall
			warnings, zero to disable.

	rcutorture.stall_cpu_holdoff= [KNL]
			Time to wait (s) after boot before inducing stall.

	rcutorture.stat_interval= [KNL]
			Time (s) between statistics printk()s.

	rcutorture.stutter= [KNL]
			Time (s) to stutter testing, for example, specifying
			five seconds causes the test to run for five seconds,
			wait for five seconds, and so on.  This tests RCU's
			ability to transition abruptly to and from idle.

	rcutorture.test_boost= [KNL]
			Test RCU priority boosting?  0=no, 1=maybe, 2=yes.
			"Maybe" means test if the RCU implementation
			under test support RCU priority boosting.

	rcutorture.test_boost_duration= [KNL]
			Duration (s) of each individual boost test.

	rcutorture.test_boost_interval= [KNL]
			Interval (s) between each boost test.

	rcutorture.test_no_idle_hz= [KNL]
			Test RCU's dyntick-idle handling.  See also the
			rcutorture.shuffle_interval parameter.

	rcutorture.torture_type= [KNL]
			Specify the RCU implementation to test.

	rcutorture.verbose= [KNL]
			Enable additional printk() statements.

	rcupdate.rcu_expedited= [KNL]
			Use expedited grace-period primitives, for
			example, synchronize_rcu_expedited() instead
			of synchronize_rcu().  This reduces latency,
			but can increase CPU utilization, degrade
			real-time latency, and degrade energy efficiency.

	rcupdate.rcu_cpu_stall_suppress= [KNL]
			Suppress RCU CPU stall warning messages.

	rcupdate.rcu_cpu_stall_timeout= [KNL]
			Set timeout for RCU CPU stall warning messages.

	rcupdate.rcu_task_stall_timeout= [KNL]
			Set timeout in jiffies for RCU task stall warning
			messages.  Disable with a value less than or equal
			to zero.

	rdinit=		[KNL]
			Format: <full_path>
			Run specified binary instead of /init from the ramdisk,
			used for early userspace startup. See initrd.

	reboot=		[KNL]
			Format (x86 or x86_64):
				[w[arm] | c[old] | h[ard] | s[oft] | g[pio]] \
				[[,]s[mp]#### \
				[[,]b[ios] | a[cpi] | k[bd] | t[riple] | e[fi] | p[ci]] \
				[[,]f[orce]
			Where reboot_mode is one of warm (soft) or cold (hard) or gpio,
			      reboot_type is one of bios, acpi, kbd, triple, efi, or pci,
			      reboot_force is either force or not specified,
			      reboot_cpu is s[mp]#### with #### being the processor
					to be used for rebooting.

	relax_domain_level=
			[KNL, SMP] Set scheduler's default relax_domain_level.
			See Documentation/cgroups/cpusets.txt.

	relative_sleep_states=
			[SUSPEND] Use sleep state labeling where the deepest
			state available other than hibernation is always "mem".
			Format: { "0" | "1" }
			0 -- Traditional sleep state labels.
			1 -- Relative sleep state labels.

	reserve=	[KNL,BUGS] Force the kernel to ignore some iomem area

	reservetop=	[X86-32]
			Format: nn[KMG]
			Reserves a hole at the top of the kernel virtual
			address space.

	reservelow=	[X86]
			Format: nn[K]
			Set the amount of memory to reserve for BIOS at
			the bottom of the address space.

	reset_devices	[KNL] Force drivers to reset the underlying device
			during initialization.

	resume=		[SWSUSP]
			Specify the partition device for software suspend
			Format:
			{/dev/<dev> | PARTUUID=<uuid> | <int>:<int> | <hex>}

	resume_offset=	[SWSUSP]
			Specify the offset from the beginning of the partition
			given by "resume=" at which the swap header is located,
			in <PAGE_SIZE> units (needed only for swap files).
			See  Documentation/power/swsusp-and-swap-files.txt

	resumedelay=	[HIBERNATION] Delay (in seconds) to pause before attempting to
			read the resume files

	resumewait	[HIBERNATION] Wait (indefinitely) for resume device to show up.
			Useful for devices that are detected asynchronously
			(e.g. USB and MMC devices).

	hibernate=	[HIBERNATION]
		noresume	Don't check if there's a hibernation image
				present during boot.
		nocompress	Don't compress/decompress hibernation images.
		no		Disable hibernation and resume.

	retain_initrd	[RAM] Keep initrd memory after extraction

	rhash_entries=	[KNL,NET]
			Set number of hash buckets for route cache

	ro		[KNL] Mount root device read-only on boot

	root=		[KNL] Root filesystem
			See name_to_dev_t comment in init/do_mounts.c.

	rootdelay=	[KNL] Delay (in seconds) to pause before attempting to
			mount the root filesystem

	rootflags=	[KNL] Set root filesystem mount option string

	rootfstype=	[KNL] Set root filesystem type

	rootwait	[KNL] Wait (indefinitely) for root device to show up.
			Useful for devices that are detected asynchronously
			(e.g. USB and MMC devices).

	rproc_mem=nn[KMG][@address]
			[KNL,ARM,CMA] Remoteproc physical memory block.
			Memory area to be used by remote processor image,
			managed by CMA.

	rw		[KNL] Mount root device read-write on boot

	S		[KNL] Run init in single mode

	s390_iommu=	[HW,S390]
			Set s390 IOTLB flushing mode
		strict
			With strict flushing every unmap operation will result in
			an IOTLB flush. Default is lazy flushing before reuse,
			which is faster.

	sa1100ir	[NET]
			See drivers/net/irda/sa1100_ir.c.

	sbni=		[NET] Granch SBNI12 leased line adapter

	sched_debug	[KNL] Enables verbose scheduler debug messages.

	skew_tick=	[KNL] Offset the periodic timer tick per cpu to mitigate
			xtime_lock contention on larger systems, and/or RCU lock
			contention on all systems with CONFIG_MAXSMP set.
			Format: { "0" | "1" }
			0 -- disable. (may be 1 via CONFIG_CMDLINE="skew_tick=1"
			1 -- enable.
			Note: increases power consumption, thus should only be
			enabled if running jitter sensitive (HPC/RT) workloads.

	security=	[SECURITY] Choose a security module to enable at boot.
			If this boot parameter is not specified, only the first
			security module asking for security registration will be
			loaded. An invalid security module name will be treated
			as if no module has been chosen.

	selinux=	[SELINUX] Disable or enable SELinux at boot time.
			Format: { "0" | "1" }
			See security/selinux/Kconfig help text.
			0 -- disable.
			1 -- enable.
			Default value is set via kernel config option.
			If enabled at boot time, /selinux/disable can be used
			later to disable prior to initial policy load.

	apparmor=	[APPARMOR] Disable or enable AppArmor at boot time
			Format: { "0" | "1" }
			See security/apparmor/Kconfig help text
			0 -- disable.
			1 -- enable.
			Default value is set via kernel config option.

	serialnumber	[BUGS=X86-32]

	shapers=	[NET]
			Maximal number of shapers.

	show_msr=	[x86] show boot-time MSR settings
			Format: { <integer> }
			Show boot-time (BIOS-initialized) MSR settings.
			The parameter means the number of CPUs to show,
			for example 1 means boot CPU only.

	simeth=		[IA-64]
	simscsi=

	slram=		[HW,MTD]

	slab_nomerge	[MM]
			Disable merging of slabs with similar size. May be
			necessary if there is some reason to distinguish
			allocs to different slabs. Debug options disable
			merging on their own.
			For more information see Documentation/vm/slub.txt.

	slab_max_order=	[MM, SLAB]
			Determines the maximum allowed order for slabs.
			A high setting may cause OOMs due to memory
			fragmentation.  Defaults to 1 for systems with
			more than 32MB of RAM, 0 otherwise.

	slub_debug[=options[,slabs]]	[MM, SLUB]
			Enabling slub_debug allows one to determine the
			culprit if slab objects become corrupted. Enabling
			slub_debug can create guard zones around objects and
			may poison objects when not in use. Also tracks the
			last alloc / free. For more information see
			Documentation/vm/slub.txt.

	slub_max_order= [MM, SLUB]
			Determines the maximum allowed order for slabs.
			A high setting may cause OOMs due to memory
			fragmentation. For more information see
			Documentation/vm/slub.txt.

	slub_min_objects=	[MM, SLUB]
			The minimum number of objects per slab. SLUB will
			increase the slab order up to slub_max_order to
			generate a sufficiently large slab able to contain
			the number of objects indicated. The higher the number
			of objects the smaller the overhead of tracking slabs
			and the less frequently locks need to be acquired.
			For more information see Documentation/vm/slub.txt.

	slub_min_order=	[MM, SLUB]
			Determines the minimum page order for slabs. Must be
			lower than slub_max_order.
			For more information see Documentation/vm/slub.txt.

	slub_nomerge	[MM, SLUB]
			Same with slab_nomerge. This is supported for legacy.
			See slab_nomerge for more information.

	smart2=		[HW]
			Format: <io1>[,<io2>[,...,<io8>]]

	smsc-ircc2.nopnp	[HW] Don't use PNP to discover SMC devices
	smsc-ircc2.ircc_cfg=	[HW] Device configuration I/O port
	smsc-ircc2.ircc_sir=	[HW] SIR base I/O port
	smsc-ircc2.ircc_fir=	[HW] FIR base I/O port
	smsc-ircc2.ircc_irq=	[HW] IRQ line
	smsc-ircc2.ircc_dma=	[HW] DMA channel
	smsc-ircc2.ircc_transceiver= [HW] Transceiver type:
				0: Toshiba Satellite 1800 (GP data pin select)
				1: Fast pin select (default)
				2: ATC IRMode

	softlockup_panic=
			[KNL] Should the soft-lockup detector generate panics.
			Format: <integer>

	softlockup_all_cpu_backtrace=
			[KNL] Should the soft-lockup detector generate
			backtraces on all cpus.
			Format: <integer>

	sonypi.*=	[HW] Sony Programmable I/O Control Device driver
			See Documentation/laptops/sonypi.txt

	spia_io_base=	[HW,MTD]
	spia_fio_base=
	spia_pedr=
	spia_peddr=

	stacktrace	[FTRACE]
			Enabled the stack tracer on boot up.

	stacktrace_filter=[function-list]
			[FTRACE] Limit the functions that the stack tracer
			will trace at boot up. function-list is a comma separated
			list of functions. This list can be changed at run
			time by the stack_trace_filter file in the debugfs
			tracing directory. Note, this enables stack tracing
			and the stacktrace above is not needed.

	sti=		[PARISC,HW]
			Format: <num>
			Set the STI (builtin display/keyboard on the HP-PARISC
			machines) console (graphic card) which should be used
			as the initial boot-console.
			See also comment in drivers/video/console/sticore.c.

	sti_font=	[HW]
			See comment in drivers/video/console/sticore.c.

	stifb=		[HW]
			Format: bpp:<bpp1>[:<bpp2>[:<bpp3>...]]

	sunrpc.min_resvport=
	sunrpc.max_resvport=
			[NFS,SUNRPC]
			SunRPC servers often require that client requests
			originate from a privileged port (i.e. a port in the
			range 0 < portnr < 1024).
			An administrator who wishes to reserve some of these
			ports for other uses may adjust the range that the
			kernel's sunrpc client considers to be privileged
			using these two parameters to set the minimum and
			maximum port values.

	sunrpc.pool_mode=
			[NFS]
			Control how the NFS server code allocates CPUs to
			service thread pools.  Depending on how many NICs
			you have and where their interrupts are bound, this
			option will affect which CPUs will do NFS serving.
			Note: this parameter cannot be changed while the
			NFS server is running.

			auto	    the server chooses an appropriate mode
				    automatically using heuristics
			global	    a single global pool contains all CPUs
			percpu	    one pool for each CPU
			pernode	    one pool for each NUMA node (equivalent
				    to global on non-NUMA machines)

	sunrpc.tcp_slot_table_entries=
	sunrpc.udp_slot_table_entries=
			[NFS,SUNRPC]
			Sets the upper limit on the number of simultaneous
			RPC calls that can be sent from the client to a
			server. Increasing these values may allow you to
			improve throughput, but will also increase the
			amount of memory reserved for use by the client.

	swapaccount=[0|1]
			[KNL] Enable accounting of swap in memory resource
			controller if no parameter or 1 is given or disable
			it if 0 is given (See Documentation/cgroups/memory.txt)

	swiotlb=	[ARM,IA-64,PPC,MIPS,X86]
			Format: { <int> | force }
			<int> -- Number of I/O TLB slabs
			force -- force using of bounce buffers even if they
			         wouldn't be automatically used by the kernel

	switches=	[HW,M68k]

	sysfs.deprecated=0|1 [KNL]
			Enable/disable old style sysfs layout for old udev
			on older distributions. When this option is enabled
			very new udev will not work anymore. When this option
			is disabled (or CONFIG_SYSFS_DEPRECATED not compiled)
			in older udev will not work anymore.
			Default depends on CONFIG_SYSFS_DEPRECATED_V2 set in
			the kernel configuration.

	sysrq_always_enabled
			[KNL]
			Ignore sysrq setting - this boot parameter will
			neutralize any effect of /proc/sys/kernel/sysrq.
			Useful for debugging.

	tdfx=		[HW,DRM]

	test_suspend=	[SUSPEND][,N]
			Specify "mem" (for Suspend-to-RAM) or "standby" (for
			standby suspend) or "freeze" (for suspend type freeze)
			as the system sleep state during system startup with
			the optional capability to repeat N number of times.
			The system is woken from this state using a
			wakeup-capable RTC alarm.

	thash_entries=	[KNL,NET]
			Set number of hash buckets for TCP connection

	thermal.act=	[HW,ACPI]
			-1: disable all active trip points in all thermal zones
			<degrees C>: override all lowest active trip points

	thermal.crt=	[HW,ACPI]
			-1: disable all critical trip points in all thermal zones
			<degrees C>: override all critical trip points

	thermal.nocrt=	[HW,ACPI]
			Set to disable actions on ACPI thermal zone
			critical and hot trip points.

	thermal.off=	[HW,ACPI]
			1: disable ACPI thermal control

	thermal.psv=	[HW,ACPI]
			-1: disable all passive trip points
			<degrees C>: override all passive trip points to this
			value

	thermal.tzp=	[HW,ACPI]
			Specify global default ACPI thermal zone polling rate
			<deci-seconds>: poll all this frequency
			0: no polling (default)

	threadirqs	[KNL]
			Force threading of all interrupt handlers except those
			marked explicitly IRQF_NO_THREAD.

	tmem		[KNL,XEN]
			Enable the Transcendent memory driver if built-in.

	tmem.cleancache=0|1 [KNL, XEN]
			Default is on (1). Disable the usage of the cleancache
			API to send anonymous pages to the hypervisor.

	tmem.frontswap=0|1 [KNL, XEN]
			Default is on (1). Disable the usage of the frontswap
			API to send swap pages to the hypervisor. If disabled
			the selfballooning and selfshrinking are force disabled.

	tmem.selfballooning=0|1 [KNL, XEN]
			Default is on (1). Disable the driving of swap pages
			to the hypervisor.

	tmem.selfshrinking=0|1 [KNL, XEN]
			Default is on (1). Partial swapoff that immediately
			transfers pages from Xen hypervisor back to the
			kernel based on different criteria.

	topology=	[S390]
			Format: {off | on}
			Specify if the kernel should make use of the cpu
			topology information if the hardware supports this.
			The scheduler will make use of this information and
			e.g. base its process migration decisions on it.
			Default is on.

	tp720=		[HW,PS2]

	tpm_suspend_pcr=[HW,TPM]
			Format: integer pcr id
			Specify that at suspend time, the tpm driver
			should extend the specified pcr with zeros,
			as a workaround for some chips which fail to
			flush the last written pcr on TPM_SaveState.
			This will guarantee that all the other pcrs
			are saved.

	trace_buf_size=nn[KMG]
			[FTRACE] will set tracing buffer size.

	trace_event=[event-list]
			[FTRACE] Set and start specified trace events in order
			to facilitate early boot debugging.
			See also Documentation/trace/events.txt

	trace_options=[option-list]
			[FTRACE] Enable or disable tracer options at boot.
			The option-list is a comma delimited list of options
			that can be enabled or disabled just as if you were
			to echo the option name into

			    /sys/kernel/debug/tracing/trace_options

			For example, to enable stacktrace option (to dump the
			stack trace of each event), add to the command line:

			      trace_options=stacktrace

			See also Documentation/trace/ftrace.txt "trace options"
			section.

	traceoff_on_warning
			[FTRACE] enable this option to disable tracing when a
			warning is hit. This turns off "tracing_on". Tracing can
			be enabled again by echoing '1' into the "tracing_on"
			file located in /sys/kernel/debug/tracing/

			This option is useful, as it disables the trace before
			the WARNING dump is called, which prevents the trace to
			be filled with content caused by the warning output.

			This option can also be set at run time via the sysctl
			option:  kernel/traceoff_on_warning

	transparent_hugepage=
			[KNL]
			Format: [always|madvise|never]
			Can be used to control the default behavior of the system
			with respect to transparent hugepages.
			See Documentation/vm/transhuge.txt for more details.

	tsc=		Disable clocksource stability checks for TSC.
			Format: <string>
			[x86] reliable: mark tsc clocksource as reliable, this
			disables clocksource verification at runtime, as well
			as the stability checks done at bootup.	Used to enable
			high-resolution timer mode on older hardware, and in
			virtualized environment.
			[x86] noirqtime: Do not use TSC to do irq accounting.
			Used to run time disable IRQ_TIME_ACCOUNTING on any
			platforms where RDTSC is slow and this accounting
			can add overhead.

	turbografx.map[2|3]=	[HW,JOY]
			TurboGraFX parallel port interface
			Format:
			<port#>,<js1>,<js2>,<js3>,<js4>,<js5>,<js6>,<js7>
			See also Documentation/input/joystick-parport.txt

	udbg-immortal	[PPC] When debugging early kernel crashes that
			happen after console_init() and before a proper 
			console driver takes over, this boot options might
			help "seeing" what's going on.

	uhash_entries=	[KNL,NET]
			Set number of hash buckets for UDP/UDP-Lite connections

	uhci-hcd.ignore_oc=
			[USB] Ignore overcurrent events (default N).
			Some badly-designed motherboards generate lots of
			bogus events, for ports that aren't wired to
			anything.  Set this parameter to avoid log spamming.
			Note that genuine overcurrent events won't be
			reported either.

	unknown_nmi_panic
			[X86] Cause panic on unknown NMI.

	usbcore.authorized_default=
			[USB] Default USB device authorization:
			(default -1 = authorized except for wireless USB,
			0 = not authorized, 1 = authorized)

	usbcore.autosuspend=
			[USB] The autosuspend time delay (in seconds) used
			for newly-detected USB devices (default 2).  This
			is the time required before an idle device will be
			autosuspended.  Devices for which the delay is set
			to a negative value won't be autosuspended at all.

	usbcore.usbfs_snoop=
			[USB] Set to log all usbfs traffic (default 0 = off).

	usbcore.blinkenlights=
			[USB] Set to cycle leds on hubs (default 0 = off).

	usbcore.old_scheme_first=
			[USB] Start with the old device initialization
			scheme (default 0 = off).

	usbcore.usbfs_memory_mb=
			[USB] Memory limit (in MB) for buffers allocated by
			usbfs (default = 16, 0 = max = 2047).

	usbcore.use_both_schemes=
			[USB] Try the other device initialization scheme
			if the first one fails (default 1 = enabled).

	usbcore.initial_descriptor_timeout=
			[USB] Specifies timeout for the initial 64-byte
                        USB_REQ_GET_DESCRIPTOR request in milliseconds
			(default 5000 = 5.0 seconds).

	usbhid.mousepoll=
			[USBHID] The interval which mice are to be polled at.

	usb-storage.delay_use=
			[UMS] The delay in seconds before a new device is
			scanned for Logical Units (default 5).

	usb-storage.quirks=
			[UMS] A list of quirks entries to supplement or
			override the built-in unusual_devs list.  List
			entries are separated by commas.  Each entry has
			the form VID:PID:Flags where VID and PID are Vendor
			and Product ID values (4-digit hex numbers) and
			Flags is a set of characters, each corresponding
			to a common usb-storage quirk flag as follows:
				a = SANE_SENSE (collect more than 18 bytes
					of sense data);
				b = BAD_SENSE (don't collect more than 18
					bytes of sense data);
				c = FIX_CAPACITY (decrease the reported
					device capacity by one sector);
				d = NO_READ_DISC_INFO (don't use
					READ_DISC_INFO command);
				e = NO_READ_CAPACITY_16 (don't use
					READ_CAPACITY_16 command);
				f = NO_REPORT_OPCODES (don't use report opcodes
					command, uas only);
				h = CAPACITY_HEURISTICS (decrease the
					reported device capacity by one
					sector if the number is odd);
				i = IGNORE_DEVICE (don't bind to this
					device);
				l = NOT_LOCKABLE (don't try to lock and
					unlock ejectable media);
				m = MAX_SECTORS_64 (don't transfer more
					than 64 sectors = 32 KB at a time);
				n = INITIAL_READ10 (force a retry of the
					initial READ(10) command);
				o = CAPACITY_OK (accept the capacity
					reported by the device);
				p = WRITE_CACHE (the device cache is ON
					by default);
				r = IGNORE_RESIDUE (the device reports
					bogus residue values);
				s = SINGLE_LUN (the device has only one
					Logical Unit);
<<<<<<< HEAD
				t = NO_ATA_1X (don't allow ATA(12) and ATA(16)
					commands, uas only);
=======
>>>>>>> 98d147f5
				u = IGNORE_UAS (don't bind to the uas driver);
				w = NO_WP_DETECT (don't test whether the
					medium is write-protected).
			Example: quirks=0419:aaf5:rl,0421:0433:rc

	user_debug=	[KNL,ARM]
			Format: <int>
			See arch/arm/Kconfig.debug help text.
				 1 - undefined instruction events
				 2 - system calls
				 4 - invalid data aborts
				 8 - SIGSEGV faults
				16 - SIGBUS faults
			Example: user_debug=31

	userpte=
			[X86] Flags controlling user PTE allocations.

				nohigh = do not allocate PTE pages in
					HIGHMEM regardless of setting
					of CONFIG_HIGHPTE.

	vdso=		[X86,SH]
			On X86_32, this is an alias for vdso32=.  Otherwise:

			vdso=1: enable VDSO (the default)
			vdso=0: disable VDSO mapping

	vdso32=		[X86] Control the 32-bit vDSO
			vdso32=1: enable 32-bit VDSO
			vdso32=0 or vdso32=2: disable 32-bit VDSO

			See the help text for CONFIG_COMPAT_VDSO for more
			details.  If CONFIG_COMPAT_VDSO is set, the default is
			vdso32=0; otherwise, the default is vdso32=1.

			For compatibility with older kernels, vdso32=2 is an
			alias for vdso32=0.

			Try vdso32=0 if you encounter an error that says:
			dl_main: Assertion `(void *) ph->p_vaddr == _rtld_local._dl_sysinfo_dso' failed!

	vector=		[IA-64,SMP]
			vector=percpu: enable percpu vector domain

	video=		[FB] Frame buffer configuration
			See Documentation/fb/modedb.txt.

	video.brightness_switch_enabled= [0,1]
			If set to 1, on receiving an ACPI notify event
			generated by hotkey, video driver will adjust brightness
			level and then send out the event to user space through
			the allocated input device; If set to 0, video driver
			will only send out the event without touching backlight
			brightness level.
			default: 1

	virtio_mmio.device=
			[VMMIO] Memory mapped virtio (platform) device.

				<size>@<baseaddr>:<irq>[:<id>]
			where:
				<size>     := size (can use standard suffixes
						like K, M and G)
				<baseaddr> := physical base address
				<irq>      := interrupt number (as passed to
						request_irq())
				<id>       := (optional) platform device id
			example:
				virtio_mmio.device=1K@0x100b0000:48:7

			Can be used multiple times for multiple devices.

	vga=		[BOOT,X86-32] Select a particular video mode
			See Documentation/x86/boot.txt and
			Documentation/svga.txt.
			Use vga=ask for menu.
			This is actually a boot loader parameter; the value is
			passed to the kernel using a special protocol.

	vmalloc=nn[KMG]	[KNL,BOOT] Forces the vmalloc area to have an exact
			size of <nn>. This can be used to increase the
			minimum size (128MB on x86). It can also be used to
			decrease the size and leave more room for directly
			mapped kernel RAM.

	vmhalt=		[KNL,S390] Perform z/VM CP command after system halt.
			Format: <command>

	vmpanic=	[KNL,S390] Perform z/VM CP command after kernel panic.
			Format: <command>

	vmpoff=		[KNL,S390] Perform z/VM CP command after power off.
			Format: <command>

	vsyscall=	[X86-64]
			Controls the behavior of vsyscalls (i.e. calls to
			fixed addresses of 0xffffffffff600x00 from legacy
			code).  Most statically-linked binaries and older
			versions of glibc use these calls.  Because these
			functions are at fixed addresses, they make nice
			targets for exploits that can control RIP.

			emulate     [default] Vsyscalls turn into traps and are
			            emulated reasonably safely.

			native      Vsyscalls are native syscall instructions.
			            This is a little bit faster than trapping
			            and makes a few dynamic recompilers work
			            better than they would in emulation mode.
			            It also makes exploits much easier to write.

			none        Vsyscalls don't work at all.  This makes
			            them quite hard to use for exploits but
			            might break your system.

	vt.color=	[VT] Default text color.
			Format: 0xYX, X = foreground, Y = background.
			Default: 0x07 = light gray on black.

	vt.cur_default=	[VT] Default cursor shape.
			Format: 0xCCBBAA, where AA, BB, and CC are the same as
			the parameters of the <Esc>[?A;B;Cc escape sequence;
			see VGA-softcursor.txt. Default: 2 = underline.

	vt.default_blu=	[VT]
			Format: <blue0>,<blue1>,<blue2>,...,<blue15>
			Change the default blue palette of the console.
			This is a 16-member array composed of values
			ranging from 0-255.

	vt.default_grn=	[VT]
			Format: <green0>,<green1>,<green2>,...,<green15>
			Change the default green palette of the console.
			This is a 16-member array composed of values
			ranging from 0-255.

	vt.default_red=	[VT]
			Format: <red0>,<red1>,<red2>,...,<red15>
			Change the default red palette of the console.
			This is a 16-member array composed of values
			ranging from 0-255.

	vt.default_utf8=
			[VT]
			Format=<0|1>
			Set system-wide default UTF-8 mode for all tty's.
			Default is 1, i.e. UTF-8 mode is enabled for all
			newly opened terminals.

	vt.global_cursor_default=
			[VT]
			Format=<-1|0|1>
			Set system-wide default for whether a cursor
			is shown on new VTs. Default is -1,
			i.e. cursors will be created by default unless
			overridden by individual drivers. 0 will hide
			cursors, 1 will display them.

	vt.italic=	[VT] Default color for italic text; 0-15.
			Default: 2 = green.

	vt.underline=	[VT] Default color for underlined text; 0-15.
			Default: 3 = cyan.

	watchdog timers	[HW,WDT] For information on watchdog timers,
			see Documentation/watchdog/watchdog-parameters.txt
			or other driver-specific files in the
			Documentation/watchdog/ directory.

	workqueue.disable_numa
			By default, all work items queued to unbound
			workqueues are affine to the NUMA nodes they're
			issued on, which results in better behavior in
			general.  If NUMA affinity needs to be disabled for
			whatever reason, this option can be used.  Note
			that this also can be controlled per-workqueue for
			workqueues visible under /sys/bus/workqueue/.

	workqueue.power_efficient
			Per-cpu workqueues are generally preferred because
			they show better performance thanks to cache
			locality; unfortunately, per-cpu workqueues tend to
			be more power hungry than unbound workqueues.

			Enabling this makes the per-cpu workqueues which
			were observed to contribute significantly to power
			consumption unbound, leading to measurably lower
			power usage at the cost of small performance
			overhead.

			The default value of this parameter is determined by
			the config option CONFIG_WQ_POWER_EFFICIENT_DEFAULT.

	x2apic_phys	[X86-64,APIC] Use x2apic physical mode instead of
			default x2apic cluster mode on platforms
			supporting x2apic.

	x86_intel_mid_timer= [X86-32,APBT]
			Choose timer option for x86 Intel MID platform.
			Two valid options are apbt timer only and lapic timer
			plus one apbt timer for broadcast timer.
			x86_intel_mid_timer=apbt_only | lapic_and_apbt

	xen_emul_unplug=		[HW,X86,XEN]
			Unplug Xen emulated devices
			Format: [unplug0,][unplug1]
			ide-disks -- unplug primary master IDE devices
			aux-ide-disks -- unplug non-primary-master IDE devices
			nics -- unplug network devices
			all -- unplug all emulated devices (NICs and IDE disks)
			unnecessary -- unplugging emulated devices is
				unnecessary even if the host did not respond to
				the unplug protocol
			never -- do not unplug even if version check succeeds

	xen_nopvspin	[X86,XEN]
			Disables the ticketlock slowpath using Xen PV
			optimizations.

	xen_nopv	[X86]
			Disables the PV optimizations forcing the HVM guest to
			run as generic HVM guest with no PV drivers.

	xirc2ps_cs=	[NET,PCMCIA]
			Format:
			<irq>,<irq_mask>,<io>,<full_duplex>,<do_sound>,<lockup_hack>[,<irq2>[,<irq3>[,<irq4>]]]

______________________________________________________________________

TODO:

	Add more DRM drivers.<|MERGE_RESOLUTION|>--- conflicted
+++ resolved
@@ -3638,11 +3638,8 @@
 					bogus residue values);
 				s = SINGLE_LUN (the device has only one
 					Logical Unit);
-<<<<<<< HEAD
 				t = NO_ATA_1X (don't allow ATA(12) and ATA(16)
 					commands, uas only);
-=======
->>>>>>> 98d147f5
 				u = IGNORE_UAS (don't bind to the uas driver);
 				w = NO_WP_DETECT (don't test whether the
 					medium is write-protected).

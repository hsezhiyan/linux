--- conflicted
+++ resolved
@@ -2859,17 +2859,11 @@
 			break;
 		}
 
-<<<<<<< HEAD
 		pr_info("%s: Primary slave changed to %s, reselecting active slave\n",
 			bond->dev->name,
 			bond->primary_slave ? slave_dev->name : "none");
-=======
-		pr_info("%s: Primary slave changed to %s, reselecting active slave.\n",
-			bond->dev->name, bond->primary_slave ? slave_dev->name :
-							       "none");
 
 		block_netpoll_tx();
->>>>>>> 960dfc4e
 		write_lock_bh(&bond->curr_slave_lock);
 		bond_select_active_slave(bond);
 		write_unlock_bh(&bond->curr_slave_lock);

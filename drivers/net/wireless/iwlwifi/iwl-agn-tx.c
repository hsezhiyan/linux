/******************************************************************************
 *
 * GPL LICENSE SUMMARY
 *
 * Copyright(c) 2008 - 2011 Intel Corporation. All rights reserved.
 *
 * This program is free software; you can redistribute it and/or modify
 * it under the terms of version 2 of the GNU General Public License as
 * published by the Free Software Foundation.
 *
 * This program is distributed in the hope that it will be useful, but
 * WITHOUT ANY WARRANTY; without even the implied warranty of
 * MERCHANTABILITY or FITNESS FOR A PARTICULAR PURPOSE.  See the GNU
 * General Public License for more details.
 *
 * You should have received a copy of the GNU General Public License
 * along with this program; if not, write to the Free Software
 * Foundation, Inc., 51 Franklin Street, Fifth Floor, Boston, MA 02110,
 * USA
 *
 * The full GNU General Public License is included in this distribution
 * in the file called LICENSE.GPL.
 *
 * Contact Information:
 *  Intel Linux Wireless <ilw@linux.intel.com>
 * Intel Corporation, 5200 N.E. Elam Young Parkway, Hillsboro, OR 97124-6497
 *
 *****************************************************************************/

#include <linux/kernel.h>
#include <linux/module.h>
#include <linux/init.h>
#include <linux/sched.h>

#include "iwl-dev.h"
#include "iwl-core.h"
#include "iwl-sta.h"
#include "iwl-io.h"
#include "iwl-helpers.h"
#include "iwl-agn-hw.h"
#include "iwl-agn.h"

/*
 * mac80211 queues, ACs, hardware queues, FIFOs.
 *
 * Cf. http://wireless.kernel.org/en/developers/Documentation/mac80211/queues
 *
 * Mac80211 uses the following numbers, which we get as from it
 * by way of skb_get_queue_mapping(skb):
 *
 *	VO	0
 *	VI	1
 *	BE	2
 *	BK	3
 *
 *
 * Regular (not A-MPDU) frames are put into hardware queues corresponding
 * to the FIFOs, see comments in iwl-prph.h. Aggregated frames get their
 * own queue per aggregation session (RA/TID combination), such queues are
 * set up to map into FIFOs too, for which we need an AC->FIFO mapping. In
 * order to map frames to the right queue, we also need an AC->hw queue
 * mapping. This is implemented here.
 *
 * Due to the way hw queues are set up (by the hw specific modules like
 * iwl-4965.c, iwl-5000.c etc.), the AC->hw queue mapping is the identity
 * mapping.
 */

static const u8 tid_to_ac[] = {
	IEEE80211_AC_BE,
	IEEE80211_AC_BK,
	IEEE80211_AC_BK,
	IEEE80211_AC_BE,
	IEEE80211_AC_VI,
	IEEE80211_AC_VI,
	IEEE80211_AC_VO,
	IEEE80211_AC_VO
};

static inline int get_ac_from_tid(u16 tid)
{
	if (likely(tid < ARRAY_SIZE(tid_to_ac)))
		return tid_to_ac[tid];

	/* no support for TIDs 8-15 yet */
	return -EINVAL;
}

static inline int get_fifo_from_tid(struct iwl_rxon_context *ctx, u16 tid)
{
	if (likely(tid < ARRAY_SIZE(tid_to_ac)))
		return ctx->ac_to_fifo[tid_to_ac[tid]];

	/* no support for TIDs 8-15 yet */
	return -EINVAL;
}

/**
 * iwlagn_txq_update_byte_cnt_tbl - Set up entry in Tx byte-count array
 */
static void iwlagn_txq_update_byte_cnt_tbl(struct iwl_priv *priv,
					   struct iwl_tx_queue *txq,
					   u16 byte_cnt)
{
	struct iwlagn_scd_bc_tbl *scd_bc_tbl = priv->scd_bc_tbls.addr;
	int write_ptr = txq->q.write_ptr;
	int txq_id = txq->q.id;
	u8 sec_ctl = 0;
	u8 sta_id = 0;
	u16 len = byte_cnt + IWL_TX_CRC_SIZE + IWL_TX_DELIMITER_SIZE;
	__le16 bc_ent;

	WARN_ON(len > 0xFFF || write_ptr >= TFD_QUEUE_SIZE_MAX);

	sta_id = txq->cmd[txq->q.write_ptr]->cmd.tx.sta_id;
	sec_ctl = txq->cmd[txq->q.write_ptr]->cmd.tx.sec_ctl;

	switch (sec_ctl & TX_CMD_SEC_MSK) {
	case TX_CMD_SEC_CCM:
		len += CCMP_MIC_LEN;
		break;
	case TX_CMD_SEC_TKIP:
		len += TKIP_ICV_LEN;
		break;
	case TX_CMD_SEC_WEP:
		len += WEP_IV_LEN + WEP_ICV_LEN;
		break;
	}

	bc_ent = cpu_to_le16((len & 0xFFF) | (sta_id << 12));

	scd_bc_tbl[txq_id].tfd_offset[write_ptr] = bc_ent;

	if (write_ptr < TFD_QUEUE_SIZE_BC_DUP)
		scd_bc_tbl[txq_id].
			tfd_offset[TFD_QUEUE_SIZE_MAX + write_ptr] = bc_ent;
}

static void iwlagn_txq_inval_byte_cnt_tbl(struct iwl_priv *priv,
					  struct iwl_tx_queue *txq)
{
	struct iwlagn_scd_bc_tbl *scd_bc_tbl = priv->scd_bc_tbls.addr;
	int txq_id = txq->q.id;
	int read_ptr = txq->q.read_ptr;
	u8 sta_id = 0;
	__le16 bc_ent;

	WARN_ON(read_ptr >= TFD_QUEUE_SIZE_MAX);

	if (txq_id != priv->cmd_queue)
		sta_id = txq->cmd[read_ptr]->cmd.tx.sta_id;

	bc_ent = cpu_to_le16(1 | (sta_id << 12));
	scd_bc_tbl[txq_id].tfd_offset[read_ptr] = bc_ent;

	if (read_ptr < TFD_QUEUE_SIZE_BC_DUP)
		scd_bc_tbl[txq_id].
			tfd_offset[TFD_QUEUE_SIZE_MAX + read_ptr] = bc_ent;
}

static int iwlagn_tx_queue_set_q2ratid(struct iwl_priv *priv, u16 ra_tid,
					u16 txq_id)
{
	u32 tbl_dw_addr;
	u32 tbl_dw;
	u16 scd_q2ratid;

	scd_q2ratid = ra_tid & IWL_SCD_QUEUE_RA_TID_MAP_RATID_MSK;

	tbl_dw_addr = priv->scd_base_addr +
			IWLAGN_SCD_TRANSLATE_TBL_OFFSET_QUEUE(txq_id);

	tbl_dw = iwl_read_targ_mem(priv, tbl_dw_addr);

	if (txq_id & 0x1)
		tbl_dw = (scd_q2ratid << 16) | (tbl_dw & 0x0000FFFF);
	else
		tbl_dw = scd_q2ratid | (tbl_dw & 0xFFFF0000);

	iwl_write_targ_mem(priv, tbl_dw_addr, tbl_dw);

	return 0;
}

static void iwlagn_tx_queue_stop_scheduler(struct iwl_priv *priv, u16 txq_id)
{
	/* Simply stop the queue, but don't change any configuration;
	 * the SCD_ACT_EN bit is the write-enable mask for the ACTIVE bit. */
	iwl_write_prph(priv,
		IWLAGN_SCD_QUEUE_STATUS_BITS(txq_id),
		(0 << IWLAGN_SCD_QUEUE_STTS_REG_POS_ACTIVE)|
		(1 << IWLAGN_SCD_QUEUE_STTS_REG_POS_SCD_ACT_EN));
}

void iwlagn_set_wr_ptrs(struct iwl_priv *priv,
				int txq_id, u32 index)
{
	iwl_write_direct32(priv, HBUS_TARG_WRPTR,
			(index & 0xff) | (txq_id << 8));
	iwl_write_prph(priv, IWLAGN_SCD_QUEUE_RDPTR(txq_id), index);
}

void iwlagn_tx_queue_set_status(struct iwl_priv *priv,
					struct iwl_tx_queue *txq,
					int tx_fifo_id, int scd_retry)
{
	int txq_id = txq->q.id;
	int active = test_bit(txq_id, &priv->txq_ctx_active_msk) ? 1 : 0;

	iwl_write_prph(priv, IWLAGN_SCD_QUEUE_STATUS_BITS(txq_id),
			(active << IWLAGN_SCD_QUEUE_STTS_REG_POS_ACTIVE) |
			(tx_fifo_id << IWLAGN_SCD_QUEUE_STTS_REG_POS_TXF) |
			(1 << IWLAGN_SCD_QUEUE_STTS_REG_POS_WSL) |
			IWLAGN_SCD_QUEUE_STTS_REG_MSK);

	txq->sched_retry = scd_retry;

	IWL_DEBUG_INFO(priv, "%s %s Queue %d on FIFO %d\n",
		       active ? "Activate" : "Deactivate",
		       scd_retry ? "BA" : "AC/CMD", txq_id, tx_fifo_id);
}

static int iwlagn_txq_agg_enable(struct iwl_priv *priv, int txq_id, int sta_id, int tid)
{
	if ((IWLAGN_FIRST_AMPDU_QUEUE > txq_id) ||
	    (IWLAGN_FIRST_AMPDU_QUEUE +
		priv->cfg->base_params->num_of_ampdu_queues <= txq_id)) {
		IWL_WARN(priv,
			"queue number out of range: %d, must be %d to %d\n",
			txq_id, IWLAGN_FIRST_AMPDU_QUEUE,
			IWLAGN_FIRST_AMPDU_QUEUE +
			priv->cfg->base_params->num_of_ampdu_queues - 1);
		return -EINVAL;
	}

	/* Modify device's station table to Tx this TID */
	return iwl_sta_tx_modify_enable_tid(priv, sta_id, tid);
}

void iwlagn_txq_agg_queue_setup(struct iwl_priv *priv,
				struct ieee80211_sta *sta,
				int tid, int frame_limit)
{
	int sta_id, tx_fifo, txq_id, ssn_idx;
	u16 ra_tid;
	unsigned long flags;
	struct iwl_tid_data *tid_data;

	sta_id = iwl_sta_id(sta);
	if (WARN_ON(sta_id == IWL_INVALID_STATION))
		return;
	if (WARN_ON(tid >= MAX_TID_COUNT))
		return;

	spin_lock_irqsave(&priv->sta_lock, flags);
	tid_data = &priv->stations[sta_id].tid[tid];
	ssn_idx = SEQ_TO_SN(tid_data->seq_number);
	txq_id = tid_data->agg.txq_id;
	tx_fifo = tid_data->agg.tx_fifo;
	spin_unlock_irqrestore(&priv->sta_lock, flags);

	ra_tid = BUILD_RAxTID(sta_id, tid);

	spin_lock_irqsave(&priv->lock, flags);

	/* Stop this Tx queue before configuring it */
	iwlagn_tx_queue_stop_scheduler(priv, txq_id);

	/* Map receiver-address / traffic-ID to this queue */
	iwlagn_tx_queue_set_q2ratid(priv, ra_tid, txq_id);

	/* Set this queue as a chain-building queue */
	iwl_set_bits_prph(priv, IWLAGN_SCD_QUEUECHAIN_SEL, (1<<txq_id));

	/* enable aggregations for the queue */
	iwl_set_bits_prph(priv, IWLAGN_SCD_AGGR_SEL, (1<<txq_id));

	/* Place first TFD at index corresponding to start sequence number.
	 * Assumes that ssn_idx is valid (!= 0xFFF) */
	priv->txq[txq_id].q.read_ptr = (ssn_idx & 0xff);
	priv->txq[txq_id].q.write_ptr = (ssn_idx & 0xff);
	iwlagn_set_wr_ptrs(priv, txq_id, ssn_idx);

	/* Set up Tx window size and frame limit for this queue */
	iwl_write_targ_mem(priv, priv->scd_base_addr +
			IWLAGN_SCD_CONTEXT_QUEUE_OFFSET(txq_id) +
			sizeof(u32),
			((frame_limit <<
			IWLAGN_SCD_QUEUE_CTX_REG2_WIN_SIZE_POS) &
			IWLAGN_SCD_QUEUE_CTX_REG2_WIN_SIZE_MSK) |
			((frame_limit <<
			IWLAGN_SCD_QUEUE_CTX_REG2_FRAME_LIMIT_POS) &
			IWLAGN_SCD_QUEUE_CTX_REG2_FRAME_LIMIT_MSK));

	iwl_set_bits_prph(priv, IWLAGN_SCD_INTERRUPT_MASK, (1 << txq_id));

	/* Set up Status area in SRAM, map to Tx DMA/FIFO, activate the queue */
	iwlagn_tx_queue_set_status(priv, &priv->txq[txq_id], tx_fifo, 1);

	spin_unlock_irqrestore(&priv->lock, flags);
}

static int iwlagn_txq_agg_disable(struct iwl_priv *priv, u16 txq_id,
				  u16 ssn_idx, u8 tx_fifo)
{
	if ((IWLAGN_FIRST_AMPDU_QUEUE > txq_id) ||
	    (IWLAGN_FIRST_AMPDU_QUEUE +
		priv->cfg->base_params->num_of_ampdu_queues <= txq_id)) {
		IWL_ERR(priv,
			"queue number out of range: %d, must be %d to %d\n",
			txq_id, IWLAGN_FIRST_AMPDU_QUEUE,
			IWLAGN_FIRST_AMPDU_QUEUE +
			priv->cfg->base_params->num_of_ampdu_queues - 1);
		return -EINVAL;
	}

	iwlagn_tx_queue_stop_scheduler(priv, txq_id);

	iwl_clear_bits_prph(priv, IWLAGN_SCD_AGGR_SEL, (1 << txq_id));

	priv->txq[txq_id].q.read_ptr = (ssn_idx & 0xff);
	priv->txq[txq_id].q.write_ptr = (ssn_idx & 0xff);
	/* supposes that ssn_idx is valid (!= 0xFFF) */
	iwlagn_set_wr_ptrs(priv, txq_id, ssn_idx);

	iwl_clear_bits_prph(priv, IWLAGN_SCD_INTERRUPT_MASK, (1 << txq_id));
	iwl_txq_ctx_deactivate(priv, txq_id);
	iwlagn_tx_queue_set_status(priv, &priv->txq[txq_id], tx_fifo, 0);

	return 0;
}

/*
 * Activate/Deactivate Tx DMA/FIFO channels according tx fifos mask
 * must be called under priv->lock and mac access
 */
void iwlagn_txq_set_sched(struct iwl_priv *priv, u32 mask)
{
	iwl_write_prph(priv, IWLAGN_SCD_TXFACT, mask);
}

/*
 * handle build REPLY_TX command notification.
 */
static void iwlagn_tx_cmd_build_basic(struct iwl_priv *priv,
					struct sk_buff *skb,
					struct iwl_tx_cmd *tx_cmd,
					struct ieee80211_tx_info *info,
					struct ieee80211_hdr *hdr,
					u8 std_id)
{
	__le16 fc = hdr->frame_control;
	__le32 tx_flags = tx_cmd->tx_flags;

	tx_cmd->stop_time.life_time = TX_CMD_LIFE_TIME_INFINITE;
	if (!(info->flags & IEEE80211_TX_CTL_NO_ACK)) {
		tx_flags |= TX_CMD_FLG_ACK_MSK;
		if (ieee80211_is_mgmt(fc))
			tx_flags |= TX_CMD_FLG_SEQ_CTL_MSK;
		if (ieee80211_is_probe_resp(fc) &&
		    !(le16_to_cpu(hdr->seq_ctrl) & 0xf))
			tx_flags |= TX_CMD_FLG_TSF_MSK;
	} else {
		tx_flags &= (~TX_CMD_FLG_ACK_MSK);
		tx_flags |= TX_CMD_FLG_SEQ_CTL_MSK;
	}

	if (ieee80211_is_back_req(fc))
		tx_flags |= TX_CMD_FLG_ACK_MSK | TX_CMD_FLG_IMM_BA_RSP_MASK;
	else if (info->band == IEEE80211_BAND_2GHZ &&
		 priv->cfg->bt_params &&
		 priv->cfg->bt_params->advanced_bt_coexist &&
		 (ieee80211_is_auth(fc) || ieee80211_is_assoc_req(fc) ||
		 ieee80211_is_reassoc_req(fc) ||
		 skb->protocol == cpu_to_be16(ETH_P_PAE)))
		tx_flags |= TX_CMD_FLG_IGNORE_BT;


	tx_cmd->sta_id = std_id;
	if (ieee80211_has_morefrags(fc))
		tx_flags |= TX_CMD_FLG_MORE_FRAG_MSK;

	if (ieee80211_is_data_qos(fc)) {
		u8 *qc = ieee80211_get_qos_ctl(hdr);
		tx_cmd->tid_tspec = qc[0] & 0xf;
		tx_flags &= ~TX_CMD_FLG_SEQ_CTL_MSK;
	} else {
		tx_flags |= TX_CMD_FLG_SEQ_CTL_MSK;
	}

	priv->cfg->ops->utils->tx_cmd_protection(priv, info, fc, &tx_flags);

	tx_flags &= ~(TX_CMD_FLG_ANT_SEL_MSK);
	if (ieee80211_is_mgmt(fc)) {
		if (ieee80211_is_assoc_req(fc) || ieee80211_is_reassoc_req(fc))
			tx_cmd->timeout.pm_frame_timeout = cpu_to_le16(3);
		else
			tx_cmd->timeout.pm_frame_timeout = cpu_to_le16(2);
	} else {
		tx_cmd->timeout.pm_frame_timeout = 0;
	}

	tx_cmd->driver_txop = 0;
	tx_cmd->tx_flags = tx_flags;
	tx_cmd->next_frame_len = 0;
}

#define RTS_DFAULT_RETRY_LIMIT		60

static void iwlagn_tx_cmd_build_rate(struct iwl_priv *priv,
			      struct iwl_tx_cmd *tx_cmd,
			      struct ieee80211_tx_info *info,
			      __le16 fc)
{
	u32 rate_flags;
	int rate_idx;
	u8 rts_retry_limit;
	u8 data_retry_limit;
	u8 rate_plcp;

	/* Set retry limit on DATA packets and Probe Responses*/
	if (ieee80211_is_probe_resp(fc))
		data_retry_limit = 3;
	else
		data_retry_limit = IWLAGN_DEFAULT_TX_RETRY;
	tx_cmd->data_retry_limit = data_retry_limit;

	/* Set retry limit on RTS packets */
	rts_retry_limit = RTS_DFAULT_RETRY_LIMIT;
	if (data_retry_limit < rts_retry_limit)
		rts_retry_limit = data_retry_limit;
	tx_cmd->rts_retry_limit = rts_retry_limit;

	/* DATA packets will use the uCode station table for rate/antenna
	 * selection */
	if (ieee80211_is_data(fc)) {
		tx_cmd->initial_rate_index = 0;
		tx_cmd->tx_flags |= TX_CMD_FLG_STA_RATE_MSK;
		return;
	}

	/**
	 * If the current TX rate stored in mac80211 has the MCS bit set, it's
	 * not really a TX rate.  Thus, we use the lowest supported rate for
	 * this band.  Also use the lowest supported rate if the stored rate
	 * index is invalid.
	 */
	rate_idx = info->control.rates[0].idx;
	if (info->control.rates[0].flags & IEEE80211_TX_RC_MCS ||
			(rate_idx < 0) || (rate_idx > IWL_RATE_COUNT_LEGACY))
		rate_idx = rate_lowest_index(&priv->bands[info->band],
				info->control.sta);
	/* For 5 GHZ band, remap mac80211 rate indices into driver indices */
	if (info->band == IEEE80211_BAND_5GHZ)
		rate_idx += IWL_FIRST_OFDM_RATE;
	/* Get PLCP rate for tx_cmd->rate_n_flags */
	rate_plcp = iwl_rates[rate_idx].plcp;
	/* Zero out flags for this packet */
	rate_flags = 0;

	/* Set CCK flag as needed */
	if ((rate_idx >= IWL_FIRST_CCK_RATE) && (rate_idx <= IWL_LAST_CCK_RATE))
		rate_flags |= RATE_MCS_CCK_MSK;

	/* Set up antennas */
	 if (priv->cfg->bt_params &&
	     priv->cfg->bt_params->advanced_bt_coexist &&
	     priv->bt_full_concurrent) {
		/* operated as 1x1 in full concurrency mode */
		priv->mgmt_tx_ant = iwl_toggle_tx_ant(priv, priv->mgmt_tx_ant,
				first_antenna(priv->hw_params.valid_tx_ant));
	} else
		priv->mgmt_tx_ant = iwl_toggle_tx_ant(priv, priv->mgmt_tx_ant,
					      priv->hw_params.valid_tx_ant);
	rate_flags |= iwl_ant_idx_to_flags(priv->mgmt_tx_ant);

	/* Set the rate in the TX cmd */
	tx_cmd->rate_n_flags = iwl_hw_set_rate_n_flags(rate_plcp, rate_flags);
}

static void iwlagn_tx_cmd_build_hwcrypto(struct iwl_priv *priv,
				      struct ieee80211_tx_info *info,
				      struct iwl_tx_cmd *tx_cmd,
				      struct sk_buff *skb_frag,
				      int sta_id)
{
	struct ieee80211_key_conf *keyconf = info->control.hw_key;

	switch (keyconf->cipher) {
	case WLAN_CIPHER_SUITE_CCMP:
		tx_cmd->sec_ctl = TX_CMD_SEC_CCM;
		memcpy(tx_cmd->key, keyconf->key, keyconf->keylen);
		if (info->flags & IEEE80211_TX_CTL_AMPDU)
			tx_cmd->tx_flags |= TX_CMD_FLG_AGG_CCMP_MSK;
		IWL_DEBUG_TX(priv, "tx_cmd with AES hwcrypto\n");
		break;

	case WLAN_CIPHER_SUITE_TKIP:
		tx_cmd->sec_ctl = TX_CMD_SEC_TKIP;
		ieee80211_get_tkip_key(keyconf, skb_frag,
			IEEE80211_TKIP_P2_KEY, tx_cmd->key);
		IWL_DEBUG_TX(priv, "tx_cmd with tkip hwcrypto\n");
		break;

	case WLAN_CIPHER_SUITE_WEP104:
		tx_cmd->sec_ctl |= TX_CMD_SEC_KEY128;
		/* fall through */
	case WLAN_CIPHER_SUITE_WEP40:
		tx_cmd->sec_ctl |= (TX_CMD_SEC_WEP |
			(keyconf->keyidx & TX_CMD_SEC_MSK) << TX_CMD_SEC_SHIFT);

		memcpy(&tx_cmd->key[3], keyconf->key, keyconf->keylen);

		IWL_DEBUG_TX(priv, "Configuring packet for WEP encryption "
			     "with key %d\n", keyconf->keyidx);
		break;

	default:
		IWL_ERR(priv, "Unknown encode cipher %x\n", keyconf->cipher);
		break;
	}
}

/*
 * start REPLY_TX command process
 */
int iwlagn_tx_skb(struct iwl_priv *priv, struct sk_buff *skb)
{
	struct ieee80211_hdr *hdr = (struct ieee80211_hdr *)skb->data;
	struct ieee80211_tx_info *info = IEEE80211_SKB_CB(skb);
	struct ieee80211_sta *sta = info->control.sta;
	struct iwl_station_priv *sta_priv = NULL;
	struct iwl_tx_queue *txq;
	struct iwl_queue *q;
	struct iwl_device_cmd *out_cmd;
	struct iwl_cmd_meta *out_meta;
	struct iwl_tx_cmd *tx_cmd;
	struct iwl_rxon_context *ctx = &priv->contexts[IWL_RXON_CTX_BSS];
	int txq_id;
	dma_addr_t phys_addr = 0;
	dma_addr_t txcmd_phys;
	dma_addr_t scratch_phys;
	u16 len, firstlen, secondlen;
	u16 seq_number = 0;
	__le16 fc;
	u8 hdr_len;
	u8 sta_id;
	u8 wait_write_ptr = 0;
	u8 tid = 0;
	u8 *qc = NULL;
	unsigned long flags;
	bool is_agg = false;

	/*
	 * If the frame needs to go out off-channel, then
	 * we'll have put the PAN context to that channel,
	 * so make the frame go out there.
	 */
	if (info->flags & IEEE80211_TX_CTL_TX_OFFCHAN)
		ctx = &priv->contexts[IWL_RXON_CTX_PAN];
	else if (info->control.vif)
		ctx = iwl_rxon_ctx_from_vif(info->control.vif);

	spin_lock_irqsave(&priv->lock, flags);
	if (iwl_is_rfkill(priv)) {
		IWL_DEBUG_DROP(priv, "Dropping - RF KILL\n");
		goto drop_unlock_priv;
	}

	fc = hdr->frame_control;

#ifdef CONFIG_IWLWIFI_DEBUG
	if (ieee80211_is_auth(fc))
		IWL_DEBUG_TX(priv, "Sending AUTH frame\n");
	else if (ieee80211_is_assoc_req(fc))
		IWL_DEBUG_TX(priv, "Sending ASSOC frame\n");
	else if (ieee80211_is_reassoc_req(fc))
		IWL_DEBUG_TX(priv, "Sending REASSOC frame\n");
#endif

	hdr_len = ieee80211_hdrlen(fc);

<<<<<<< HEAD
	/* For management frames use broadcast id to do not break aggregation */
	if (!ieee80211_is_data(fc))
		sta_id = ctx->bcast_sta_id;
	else {
		/* Find index into station table for destination station */
		sta_id = iwl_sta_id_or_broadcast(priv, ctx, info->control.sta);
		if (sta_id == IWL_INVALID_STATION) {
			IWL_DEBUG_DROP(priv, "Dropping - INVALID STATION: %pM\n",
				       hdr->addr1);
			goto drop_unlock;
		}
=======
	/* Find index into station table for destination station */
	sta_id = iwl_sta_id_or_broadcast(priv, ctx, info->control.sta);
	if (sta_id == IWL_INVALID_STATION) {
		IWL_DEBUG_DROP(priv, "Dropping - INVALID STATION: %pM\n",
			       hdr->addr1);
		goto drop_unlock_priv;
>>>>>>> 3b8ab88a
	}

	IWL_DEBUG_TX(priv, "station Id %d\n", sta_id);

	if (sta)
		sta_priv = (void *)sta->drv_priv;

	if (sta_priv && sta_priv->asleep &&
	    (info->flags & IEEE80211_TX_CTL_PSPOLL_RESPONSE)) {
		/*
		 * This sends an asynchronous command to the device,
		 * but we can rely on it being processed before the
		 * next frame is processed -- and the next frame to
		 * this station is the one that will consume this
		 * counter.
		 * For now set the counter to just 1 since we do not
		 * support uAPSD yet.
		 */
		iwl_sta_modify_sleep_tx_count(priv, sta_id, 1);
	}

	/*
	 * Send this frame after DTIM -- there's a special queue
	 * reserved for this for contexts that support AP mode.
	 */
	if (info->flags & IEEE80211_TX_CTL_SEND_AFTER_DTIM) {
		txq_id = ctx->mcast_queue;
		/*
		 * The microcode will clear the more data
		 * bit in the last frame it transmits.
		 */
		hdr->frame_control |=
			cpu_to_le16(IEEE80211_FCTL_MOREDATA);
	} else
		txq_id = ctx->ac_to_queue[skb_get_queue_mapping(skb)];

	/* irqs already disabled/saved above when locking priv->lock */
	spin_lock(&priv->sta_lock);

	if (ieee80211_is_data_qos(fc)) {
		qc = ieee80211_get_qos_ctl(hdr);
		tid = qc[0] & IEEE80211_QOS_CTL_TID_MASK;

		if (WARN_ON_ONCE(tid >= MAX_TID_COUNT))
			goto drop_unlock_sta;

		seq_number = priv->stations[sta_id].tid[tid].seq_number;
		seq_number &= IEEE80211_SCTL_SEQ;
		hdr->seq_ctrl = hdr->seq_ctrl &
				cpu_to_le16(IEEE80211_SCTL_FRAG);
		hdr->seq_ctrl |= cpu_to_le16(seq_number);
		seq_number += 0x10;
		/* aggregation is on for this <sta,tid> */
		if (info->flags & IEEE80211_TX_CTL_AMPDU &&
		    priv->stations[sta_id].tid[tid].agg.state == IWL_AGG_ON) {
			txq_id = priv->stations[sta_id].tid[tid].agg.txq_id;
			is_agg = true;
		}
	}

	txq = &priv->txq[txq_id];
	q = &txq->q;

	if (unlikely(iwl_queue_space(q) < q->high_mark))
		goto drop_unlock_sta;

	/* Set up driver data for this TFD */
	memset(&(txq->txb[q->write_ptr]), 0, sizeof(struct iwl_tx_info));
	txq->txb[q->write_ptr].skb = skb;
	txq->txb[q->write_ptr].ctx = ctx;

	/* Set up first empty entry in queue's array of Tx/cmd buffers */
	out_cmd = txq->cmd[q->write_ptr];
	out_meta = &txq->meta[q->write_ptr];
	tx_cmd = &out_cmd->cmd.tx;
	memset(&out_cmd->hdr, 0, sizeof(out_cmd->hdr));
	memset(tx_cmd, 0, sizeof(struct iwl_tx_cmd));

	/*
	 * Set up the Tx-command (not MAC!) header.
	 * Store the chosen Tx queue and TFD index within the sequence field;
	 * after Tx, uCode's Tx response will return this value so driver can
	 * locate the frame within the tx queue and do post-tx processing.
	 */
	out_cmd->hdr.cmd = REPLY_TX;
	out_cmd->hdr.sequence = cpu_to_le16((u16)(QUEUE_TO_SEQ(txq_id) |
				INDEX_TO_SEQ(q->write_ptr)));

	/* Copy MAC header from skb into command buffer */
	memcpy(tx_cmd->hdr, hdr, hdr_len);


	/* Total # bytes to be transmitted */
	len = (u16)skb->len;
	tx_cmd->len = cpu_to_le16(len);

	if (info->control.hw_key)
		iwlagn_tx_cmd_build_hwcrypto(priv, info, tx_cmd, skb, sta_id);

	/* TODO need this for burst mode later on */
	iwlagn_tx_cmd_build_basic(priv, skb, tx_cmd, info, hdr, sta_id);
	iwl_dbg_log_tx_data_frame(priv, len, hdr);

	iwlagn_tx_cmd_build_rate(priv, tx_cmd, info, fc);

	iwl_update_stats(priv, true, fc, len);
	/*
	 * Use the first empty entry in this queue's command buffer array
	 * to contain the Tx command and MAC header concatenated together
	 * (payload data will be in another buffer).
	 * Size of this varies, due to varying MAC header length.
	 * If end is not dword aligned, we'll have 2 extra bytes at the end
	 * of the MAC header (device reads on dword boundaries).
	 * We'll tell device about this padding later.
	 */
	len = sizeof(struct iwl_tx_cmd) +
		sizeof(struct iwl_cmd_header) + hdr_len;
	firstlen = (len + 3) & ~3;

	/* Tell NIC about any 2-byte padding after MAC header */
	if (firstlen != len)
		tx_cmd->tx_flags |= TX_CMD_FLG_MH_PAD_MSK;

	/* Physical address of this Tx command's header (not MAC header!),
	 * within command buffer array. */
	txcmd_phys = pci_map_single(priv->pci_dev,
				    &out_cmd->hdr, firstlen,
				    PCI_DMA_BIDIRECTIONAL);
	if (unlikely(pci_dma_mapping_error(priv->pci_dev, txcmd_phys)))
		goto drop_unlock_sta;
	dma_unmap_addr_set(out_meta, mapping, txcmd_phys);
	dma_unmap_len_set(out_meta, len, firstlen);

	if (!ieee80211_has_morefrags(hdr->frame_control)) {
		txq->need_update = 1;
	} else {
		wait_write_ptr = 1;
		txq->need_update = 0;
	}

	/* Set up TFD's 2nd entry to point directly to remainder of skb,
	 * if any (802.11 null frames have no payload). */
	secondlen = skb->len - hdr_len;
	if (secondlen > 0) {
		phys_addr = pci_map_single(priv->pci_dev, skb->data + hdr_len,
					   secondlen, PCI_DMA_TODEVICE);
		if (unlikely(pci_dma_mapping_error(priv->pci_dev, phys_addr))) {
			pci_unmap_single(priv->pci_dev,
					 dma_unmap_addr(out_meta, mapping),
					 dma_unmap_len(out_meta, len),
					 PCI_DMA_BIDIRECTIONAL);
			goto drop_unlock_sta;
		}
	}

	if (ieee80211_is_data_qos(fc)) {
		priv->stations[sta_id].tid[tid].tfds_in_queue++;
		if (!ieee80211_has_morefrags(fc))
			priv->stations[sta_id].tid[tid].seq_number = seq_number;
	}

	spin_unlock(&priv->sta_lock);

	/* Attach buffers to TFD */
	priv->cfg->ops->lib->txq_attach_buf_to_tfd(priv, txq,
						   txcmd_phys, firstlen, 1, 0);
	if (secondlen > 0)
		priv->cfg->ops->lib->txq_attach_buf_to_tfd(priv, txq,
							   phys_addr, secondlen,
							   0, 0);

	scratch_phys = txcmd_phys + sizeof(struct iwl_cmd_header) +
				offsetof(struct iwl_tx_cmd, scratch);

	/* take back ownership of DMA buffer to enable update */
	pci_dma_sync_single_for_cpu(priv->pci_dev, txcmd_phys,
				    firstlen, PCI_DMA_BIDIRECTIONAL);
	tx_cmd->dram_lsb_ptr = cpu_to_le32(scratch_phys);
	tx_cmd->dram_msb_ptr = iwl_get_dma_hi_addr(scratch_phys);

	IWL_DEBUG_TX(priv, "sequence nr = 0X%x\n",
		     le16_to_cpu(out_cmd->hdr.sequence));
	IWL_DEBUG_TX(priv, "tx_flags = 0X%x\n", le32_to_cpu(tx_cmd->tx_flags));
	iwl_print_hex_dump(priv, IWL_DL_TX, (u8 *)tx_cmd, sizeof(*tx_cmd));
	iwl_print_hex_dump(priv, IWL_DL_TX, (u8 *)tx_cmd->hdr, hdr_len);

	/* Set up entry for this TFD in Tx byte-count array */
	if (info->flags & IEEE80211_TX_CTL_AMPDU)
		iwlagn_txq_update_byte_cnt_tbl(priv, txq,
					       le16_to_cpu(tx_cmd->len));

	pci_dma_sync_single_for_device(priv->pci_dev, txcmd_phys,
				       firstlen, PCI_DMA_BIDIRECTIONAL);

	trace_iwlwifi_dev_tx(priv,
			     &((struct iwl_tfd *)txq->tfds)[txq->q.write_ptr],
			     sizeof(struct iwl_tfd),
			     &out_cmd->hdr, firstlen,
			     skb->data + hdr_len, secondlen);

	/* Tell device the write index *just past* this latest filled TFD */
	q->write_ptr = iwl_queue_inc_wrap(q->write_ptr, q->n_bd);
	iwl_txq_update_write_ptr(priv, txq);
	spin_unlock_irqrestore(&priv->lock, flags);

	/*
	 * At this point the frame is "transmitted" successfully
	 * and we will get a TX status notification eventually,
	 * regardless of the value of ret. "ret" only indicates
	 * whether or not we should update the write pointer.
	 */

	/*
	 * Avoid atomic ops if it isn't an associated client.
	 * Also, if this is a packet for aggregation, don't
	 * increase the counter because the ucode will stop
	 * aggregation queues when their respective station
	 * goes to sleep.
	 */
	if (sta_priv && sta_priv->client && !is_agg)
		atomic_inc(&sta_priv->pending_frames);

	if ((iwl_queue_space(q) < q->high_mark) && priv->mac80211_registered) {
		if (wait_write_ptr) {
			spin_lock_irqsave(&priv->lock, flags);
			txq->need_update = 1;
			iwl_txq_update_write_ptr(priv, txq);
			spin_unlock_irqrestore(&priv->lock, flags);
		} else {
			iwl_stop_queue(priv, txq);
		}
	}

	return 0;

drop_unlock_sta:
	spin_unlock(&priv->sta_lock);
drop_unlock_priv:
	spin_unlock_irqrestore(&priv->lock, flags);
	return -1;
}

static inline int iwlagn_alloc_dma_ptr(struct iwl_priv *priv,
				    struct iwl_dma_ptr *ptr, size_t size)
{
	ptr->addr = dma_alloc_coherent(&priv->pci_dev->dev, size, &ptr->dma,
				       GFP_KERNEL);
	if (!ptr->addr)
		return -ENOMEM;
	ptr->size = size;
	return 0;
}

static inline void iwlagn_free_dma_ptr(struct iwl_priv *priv,
				    struct iwl_dma_ptr *ptr)
{
	if (unlikely(!ptr->addr))
		return;

	dma_free_coherent(&priv->pci_dev->dev, ptr->size, ptr->addr, ptr->dma);
	memset(ptr, 0, sizeof(*ptr));
}

/**
 * iwlagn_hw_txq_ctx_free - Free TXQ Context
 *
 * Destroy all TX DMA queues and structures
 */
void iwlagn_hw_txq_ctx_free(struct iwl_priv *priv)
{
	int txq_id;

	/* Tx queues */
	if (priv->txq) {
		for (txq_id = 0; txq_id < priv->hw_params.max_txq_num; txq_id++)
			if (txq_id == priv->cmd_queue)
				iwl_cmd_queue_free(priv);
			else
				iwl_tx_queue_free(priv, txq_id);
	}
	iwlagn_free_dma_ptr(priv, &priv->kw);

	iwlagn_free_dma_ptr(priv, &priv->scd_bc_tbls);

	/* free tx queue structure */
	iwl_free_txq_mem(priv);
}

/**
 * iwlagn_txq_ctx_alloc - allocate TX queue context
 * Allocate all Tx DMA structures and initialize them
 *
 * @param priv
 * @return error code
 */
int iwlagn_txq_ctx_alloc(struct iwl_priv *priv)
{
	int ret;
	int txq_id, slots_num;
	unsigned long flags;

	/* Free all tx/cmd queues and keep-warm buffer */
	iwlagn_hw_txq_ctx_free(priv);

	ret = iwlagn_alloc_dma_ptr(priv, &priv->scd_bc_tbls,
				priv->hw_params.scd_bc_tbls_size);
	if (ret) {
		IWL_ERR(priv, "Scheduler BC Table allocation failed\n");
		goto error_bc_tbls;
	}
	/* Alloc keep-warm buffer */
	ret = iwlagn_alloc_dma_ptr(priv, &priv->kw, IWL_KW_SIZE);
	if (ret) {
		IWL_ERR(priv, "Keep Warm allocation failed\n");
		goto error_kw;
	}

	/* allocate tx queue structure */
	ret = iwl_alloc_txq_mem(priv);
	if (ret)
		goto error;

	spin_lock_irqsave(&priv->lock, flags);

	/* Turn off all Tx DMA fifos */
	priv->cfg->ops->lib->txq_set_sched(priv, 0);

	/* Tell NIC where to find the "keep warm" buffer */
	iwl_write_direct32(priv, FH_KW_MEM_ADDR_REG, priv->kw.dma >> 4);

	spin_unlock_irqrestore(&priv->lock, flags);

	/* Alloc and init all Tx queues, including the command queue (#4/#9) */
	for (txq_id = 0; txq_id < priv->hw_params.max_txq_num; txq_id++) {
		slots_num = (txq_id == priv->cmd_queue) ?
					TFD_CMD_SLOTS : TFD_TX_CMD_SLOTS;
		ret = iwl_tx_queue_init(priv, &priv->txq[txq_id], slots_num,
				       txq_id);
		if (ret) {
			IWL_ERR(priv, "Tx %d queue init failed\n", txq_id);
			goto error;
		}
	}

	return ret;

 error:
	iwlagn_hw_txq_ctx_free(priv);
	iwlagn_free_dma_ptr(priv, &priv->kw);
 error_kw:
	iwlagn_free_dma_ptr(priv, &priv->scd_bc_tbls);
 error_bc_tbls:
	return ret;
}

void iwlagn_txq_ctx_reset(struct iwl_priv *priv)
{
	int txq_id, slots_num;
	unsigned long flags;

	spin_lock_irqsave(&priv->lock, flags);

	/* Turn off all Tx DMA fifos */
	priv->cfg->ops->lib->txq_set_sched(priv, 0);

	/* Tell NIC where to find the "keep warm" buffer */
	iwl_write_direct32(priv, FH_KW_MEM_ADDR_REG, priv->kw.dma >> 4);

	spin_unlock_irqrestore(&priv->lock, flags);

	/* Alloc and init all Tx queues, including the command queue (#4) */
	for (txq_id = 0; txq_id < priv->hw_params.max_txq_num; txq_id++) {
		slots_num = txq_id == priv->cmd_queue ?
			    TFD_CMD_SLOTS : TFD_TX_CMD_SLOTS;
		iwl_tx_queue_reset(priv, &priv->txq[txq_id], slots_num, txq_id);
	}
}

/**
 * iwlagn_txq_ctx_stop - Stop all Tx DMA channels
 */
void iwlagn_txq_ctx_stop(struct iwl_priv *priv)
{
	int ch, txq_id;
	unsigned long flags;

	/* Turn off all Tx DMA fifos */
	spin_lock_irqsave(&priv->lock, flags);

	priv->cfg->ops->lib->txq_set_sched(priv, 0);

	/* Stop each Tx DMA channel, and wait for it to be idle */
	for (ch = 0; ch < priv->hw_params.dma_chnl_num; ch++) {
		iwl_write_direct32(priv, FH_TCSR_CHNL_TX_CONFIG_REG(ch), 0x0);
		if (iwl_poll_direct_bit(priv, FH_TSSR_TX_STATUS_REG,
				    FH_TSSR_TX_STATUS_REG_MSK_CHNL_IDLE(ch),
				    1000))
			IWL_ERR(priv, "Failing on timeout while stopping"
			    " DMA channel %d [0x%08x]", ch,
			    iwl_read_direct32(priv, FH_TSSR_TX_STATUS_REG));
	}
	spin_unlock_irqrestore(&priv->lock, flags);

	if (!priv->txq)
		return;

	/* Unmap DMA from host system and free skb's */
	for (txq_id = 0; txq_id < priv->hw_params.max_txq_num; txq_id++)
		if (txq_id == priv->cmd_queue)
			iwl_cmd_queue_unmap(priv);
		else
			iwl_tx_queue_unmap(priv, txq_id);
}

/*
 * Find first available (lowest unused) Tx Queue, mark it "active".
 * Called only when finding queue for aggregation.
 * Should never return anything < 7, because they should already
 * be in use as EDCA AC (0-3), Command (4), reserved (5, 6)
 */
static int iwlagn_txq_ctx_activate_free(struct iwl_priv *priv)
{
	int txq_id;

	for (txq_id = 0; txq_id < priv->hw_params.max_txq_num; txq_id++)
		if (!test_and_set_bit(txq_id, &priv->txq_ctx_active_msk))
			return txq_id;
	return -1;
}

int iwlagn_tx_agg_start(struct iwl_priv *priv, struct ieee80211_vif *vif,
			struct ieee80211_sta *sta, u16 tid, u16 *ssn)
{
	int sta_id;
	int tx_fifo;
	int txq_id;
	int ret;
	unsigned long flags;
	struct iwl_tid_data *tid_data;

	tx_fifo = get_fifo_from_tid(iwl_rxon_ctx_from_vif(vif), tid);
	if (unlikely(tx_fifo < 0))
		return tx_fifo;

	IWL_WARN(priv, "%s on ra = %pM tid = %d\n",
			__func__, sta->addr, tid);

	sta_id = iwl_sta_id(sta);
	if (sta_id == IWL_INVALID_STATION) {
		IWL_ERR(priv, "Start AGG on invalid station\n");
		return -ENXIO;
	}
	if (unlikely(tid >= MAX_TID_COUNT))
		return -EINVAL;

	if (priv->stations[sta_id].tid[tid].agg.state != IWL_AGG_OFF) {
		IWL_ERR(priv, "Start AGG when state is not IWL_AGG_OFF !\n");
		return -ENXIO;
	}

	txq_id = iwlagn_txq_ctx_activate_free(priv);
	if (txq_id == -1) {
		IWL_ERR(priv, "No free aggregation queue available\n");
		return -ENXIO;
	}

	spin_lock_irqsave(&priv->sta_lock, flags);
	tid_data = &priv->stations[sta_id].tid[tid];
	*ssn = SEQ_TO_SN(tid_data->seq_number);
	tid_data->agg.txq_id = txq_id;
	tid_data->agg.tx_fifo = tx_fifo;
	iwl_set_swq_id(&priv->txq[txq_id], get_ac_from_tid(tid), txq_id);
	spin_unlock_irqrestore(&priv->sta_lock, flags);

	ret = iwlagn_txq_agg_enable(priv, txq_id, sta_id, tid);
	if (ret)
		return ret;

	spin_lock_irqsave(&priv->sta_lock, flags);
	tid_data = &priv->stations[sta_id].tid[tid];
	if (tid_data->tfds_in_queue == 0) {
		IWL_DEBUG_HT(priv, "HW queue is empty\n");
		tid_data->agg.state = IWL_AGG_ON;
		ieee80211_start_tx_ba_cb_irqsafe(vif, sta->addr, tid);
	} else {
		IWL_DEBUG_HT(priv, "HW queue is NOT empty: %d packets in HW queue\n",
			     tid_data->tfds_in_queue);
		tid_data->agg.state = IWL_EMPTYING_HW_QUEUE_ADDBA;
	}
	spin_unlock_irqrestore(&priv->sta_lock, flags);
	return ret;
}

int iwlagn_tx_agg_stop(struct iwl_priv *priv, struct ieee80211_vif *vif,
		       struct ieee80211_sta *sta, u16 tid)
{
	int tx_fifo_id, txq_id, sta_id, ssn;
	struct iwl_tid_data *tid_data;
	int write_ptr, read_ptr;
	unsigned long flags;

	tx_fifo_id = get_fifo_from_tid(iwl_rxon_ctx_from_vif(vif), tid);
	if (unlikely(tx_fifo_id < 0))
		return tx_fifo_id;

	sta_id = iwl_sta_id(sta);

	if (sta_id == IWL_INVALID_STATION) {
		IWL_ERR(priv, "Invalid station for AGG tid %d\n", tid);
		return -ENXIO;
	}

	spin_lock_irqsave(&priv->sta_lock, flags);

	tid_data = &priv->stations[sta_id].tid[tid];
	ssn = (tid_data->seq_number & IEEE80211_SCTL_SEQ) >> 4;
	txq_id = tid_data->agg.txq_id;

	switch (priv->stations[sta_id].tid[tid].agg.state) {
	case IWL_EMPTYING_HW_QUEUE_ADDBA:
		/*
		 * This can happen if the peer stops aggregation
		 * again before we've had a chance to drain the
		 * queue we selected previously, i.e. before the
		 * session was really started completely.
		 */
		IWL_DEBUG_HT(priv, "AGG stop before setup done\n");
		goto turn_off;
	case IWL_AGG_ON:
		break;
	default:
		IWL_WARN(priv, "Stopping AGG while state not ON or starting\n");
	}

	write_ptr = priv->txq[txq_id].q.write_ptr;
	read_ptr = priv->txq[txq_id].q.read_ptr;

	/* The queue is not empty */
	if (write_ptr != read_ptr) {
		IWL_DEBUG_HT(priv, "Stopping a non empty AGG HW QUEUE\n");
		priv->stations[sta_id].tid[tid].agg.state =
				IWL_EMPTYING_HW_QUEUE_DELBA;
		spin_unlock_irqrestore(&priv->sta_lock, flags);
		return 0;
	}

	IWL_DEBUG_HT(priv, "HW queue is empty\n");
 turn_off:
	priv->stations[sta_id].tid[tid].agg.state = IWL_AGG_OFF;

	/* do not restore/save irqs */
	spin_unlock(&priv->sta_lock);
	spin_lock(&priv->lock);

	/*
	 * the only reason this call can fail is queue number out of range,
	 * which can happen if uCode is reloaded and all the station
	 * information are lost. if it is outside the range, there is no need
	 * to deactivate the uCode queue, just return "success" to allow
	 *  mac80211 to clean up it own data.
	 */
	iwlagn_txq_agg_disable(priv, txq_id, ssn, tx_fifo_id);
	spin_unlock_irqrestore(&priv->lock, flags);

	ieee80211_stop_tx_ba_cb_irqsafe(vif, sta->addr, tid);

	return 0;
}

int iwlagn_txq_check_empty(struct iwl_priv *priv,
			   int sta_id, u8 tid, int txq_id)
{
	struct iwl_queue *q = &priv->txq[txq_id].q;
	u8 *addr = priv->stations[sta_id].sta.sta.addr;
	struct iwl_tid_data *tid_data = &priv->stations[sta_id].tid[tid];
	struct iwl_rxon_context *ctx;

	ctx = &priv->contexts[priv->stations[sta_id].ctxid];

	lockdep_assert_held(&priv->sta_lock);

	switch (priv->stations[sta_id].tid[tid].agg.state) {
	case IWL_EMPTYING_HW_QUEUE_DELBA:
		/* We are reclaiming the last packet of the */
		/* aggregated HW queue */
		if ((txq_id  == tid_data->agg.txq_id) &&
		    (q->read_ptr == q->write_ptr)) {
			u16 ssn = SEQ_TO_SN(tid_data->seq_number);
			int tx_fifo = get_fifo_from_tid(ctx, tid);
			IWL_DEBUG_HT(priv, "HW queue empty: continue DELBA flow\n");
			iwlagn_txq_agg_disable(priv, txq_id, ssn, tx_fifo);
			tid_data->agg.state = IWL_AGG_OFF;
			ieee80211_stop_tx_ba_cb_irqsafe(ctx->vif, addr, tid);
		}
		break;
	case IWL_EMPTYING_HW_QUEUE_ADDBA:
		/* We are reclaiming the last packet of the queue */
		if (tid_data->tfds_in_queue == 0) {
			IWL_DEBUG_HT(priv, "HW queue empty: continue ADDBA flow\n");
			tid_data->agg.state = IWL_AGG_ON;
			ieee80211_start_tx_ba_cb_irqsafe(ctx->vif, addr, tid);
		}
		break;
	}

	return 0;
}

static void iwlagn_non_agg_tx_status(struct iwl_priv *priv,
				     struct iwl_rxon_context *ctx,
				     const u8 *addr1)
{
	struct ieee80211_sta *sta;
	struct iwl_station_priv *sta_priv;

	rcu_read_lock();
	sta = ieee80211_find_sta(ctx->vif, addr1);
	if (sta) {
		sta_priv = (void *)sta->drv_priv;
		/* avoid atomic ops if this isn't a client */
		if (sta_priv->client &&
		    atomic_dec_return(&sta_priv->pending_frames) == 0)
			ieee80211_sta_block_awake(priv->hw, sta, false);
	}
	rcu_read_unlock();
}

static void iwlagn_tx_status(struct iwl_priv *priv, struct iwl_tx_info *tx_info,
			     bool is_agg)
{
	struct ieee80211_hdr *hdr = (struct ieee80211_hdr *) tx_info->skb->data;

	if (!is_agg)
		iwlagn_non_agg_tx_status(priv, tx_info->ctx, hdr->addr1);

	ieee80211_tx_status_irqsafe(priv->hw, tx_info->skb);
}

int iwlagn_tx_queue_reclaim(struct iwl_priv *priv, int txq_id, int index)
{
	struct iwl_tx_queue *txq = &priv->txq[txq_id];
	struct iwl_queue *q = &txq->q;
	struct iwl_tx_info *tx_info;
	int nfreed = 0;
	struct ieee80211_hdr *hdr;

	if ((index >= q->n_bd) || (iwl_queue_used(q, index) == 0)) {
		IWL_ERR(priv, "Read index for DMA queue txq id (%d), index %d, "
			  "is out of range [0-%d] %d %d.\n", txq_id,
			  index, q->n_bd, q->write_ptr, q->read_ptr);
		return 0;
	}

	for (index = iwl_queue_inc_wrap(index, q->n_bd);
	     q->read_ptr != index;
	     q->read_ptr = iwl_queue_inc_wrap(q->read_ptr, q->n_bd)) {

		tx_info = &txq->txb[txq->q.read_ptr];

		if (WARN_ON_ONCE(tx_info->skb == NULL))
			continue;

		hdr = (struct ieee80211_hdr *)tx_info->skb->data;
		if (ieee80211_is_data_qos(hdr->frame_control))
			nfreed++;

		iwlagn_tx_status(priv, tx_info,
				 txq_id >= IWLAGN_FIRST_AMPDU_QUEUE);
		tx_info->skb = NULL;

		iwlagn_txq_inval_byte_cnt_tbl(priv, txq);

		priv->cfg->ops->lib->txq_free_tfd(priv, txq);
	}
	return nfreed;
}

/**
 * iwlagn_tx_status_reply_compressed_ba - Update tx status from block-ack
 *
 * Go through block-ack's bitmap of ACK'd frames, update driver's record of
 * ACK vs. not.  This gets sent to mac80211, then to rate scaling algo.
 */
static int iwlagn_tx_status_reply_compressed_ba(struct iwl_priv *priv,
				 struct iwl_ht_agg *agg,
				 struct iwl_compressed_ba_resp *ba_resp)

{
	int sh;
	u16 seq_ctl = le16_to_cpu(ba_resp->seq_ctl);
	u16 scd_flow = le16_to_cpu(ba_resp->scd_flow);
	struct ieee80211_tx_info *info;
	u64 bitmap, sent_bitmap;

	if (unlikely(!agg->wait_for_ba))  {
		if (unlikely(ba_resp->bitmap))
			IWL_ERR(priv, "Received BA when not expected\n");
		return -EINVAL;
	}

	/* Mark that the expected block-ack response arrived */
	agg->wait_for_ba = 0;
	IWL_DEBUG_TX_REPLY(priv, "BA %d %d\n", agg->start_idx, ba_resp->seq_ctl);

	/* Calculate shift to align block-ack bits with our Tx window bits */
	sh = agg->start_idx - SEQ_TO_INDEX(seq_ctl >> 4);
	if (sh < 0)
		sh += 0x100;

	/*
	 * Check for success or failure according to the
	 * transmitted bitmap and block-ack bitmap
	 */
	bitmap = le64_to_cpu(ba_resp->bitmap) >> sh;
	sent_bitmap = bitmap & agg->bitmap;

	/* Sanity check values reported by uCode */
	if (ba_resp->txed_2_done > ba_resp->txed) {
		IWL_DEBUG_TX_REPLY(priv,
			"bogus sent(%d) and ack(%d) count\n",
			ba_resp->txed, ba_resp->txed_2_done);
		/*
		 * set txed_2_done = txed,
		 * so it won't impact rate scale
		 */
		ba_resp->txed = ba_resp->txed_2_done;
	}
	IWL_DEBUG_HT(priv, "agg frames sent:%d, acked:%d\n",
			ba_resp->txed, ba_resp->txed_2_done);

	/* Find the first ACKed frame to store the TX status */
	while (sent_bitmap && !(sent_bitmap & 1)) {
		agg->start_idx = (agg->start_idx + 1) & 0xff;
		sent_bitmap >>= 1;
	}

	info = IEEE80211_SKB_CB(priv->txq[scd_flow].txb[agg->start_idx].skb);
	memset(&info->status, 0, sizeof(info->status));
	info->flags |= IEEE80211_TX_STAT_ACK;
	info->flags |= IEEE80211_TX_STAT_AMPDU;
	info->status.ampdu_ack_len = ba_resp->txed_2_done;
	info->status.ampdu_len = ba_resp->txed;
	iwlagn_hwrate_to_tx_control(priv, agg->rate_n_flags, info);

	return 0;
}

/**
 * translate ucode response to mac80211 tx status control values
 */
void iwlagn_hwrate_to_tx_control(struct iwl_priv *priv, u32 rate_n_flags,
				  struct ieee80211_tx_info *info)
{
	struct ieee80211_tx_rate *r = &info->control.rates[0];

	info->antenna_sel_tx =
		((rate_n_flags & RATE_MCS_ANT_ABC_MSK) >> RATE_MCS_ANT_POS);
	if (rate_n_flags & RATE_MCS_HT_MSK)
		r->flags |= IEEE80211_TX_RC_MCS;
	if (rate_n_flags & RATE_MCS_GF_MSK)
		r->flags |= IEEE80211_TX_RC_GREEN_FIELD;
	if (rate_n_flags & RATE_MCS_HT40_MSK)
		r->flags |= IEEE80211_TX_RC_40_MHZ_WIDTH;
	if (rate_n_flags & RATE_MCS_DUP_MSK)
		r->flags |= IEEE80211_TX_RC_DUP_DATA;
	if (rate_n_flags & RATE_MCS_SGI_MSK)
		r->flags |= IEEE80211_TX_RC_SHORT_GI;
	r->idx = iwlagn_hwrate_to_mac80211_idx(rate_n_flags, info->band);
}

/**
 * iwlagn_rx_reply_compressed_ba - Handler for REPLY_COMPRESSED_BA
 *
 * Handles block-acknowledge notification from device, which reports success
 * of frames sent via aggregation.
 */
void iwlagn_rx_reply_compressed_ba(struct iwl_priv *priv,
					   struct iwl_rx_mem_buffer *rxb)
{
	struct iwl_rx_packet *pkt = rxb_addr(rxb);
	struct iwl_compressed_ba_resp *ba_resp = &pkt->u.compressed_ba;
	struct iwl_tx_queue *txq = NULL;
	struct iwl_ht_agg *agg;
	int index;
	int sta_id;
	int tid;
	unsigned long flags;

	/* "flow" corresponds to Tx queue */
	u16 scd_flow = le16_to_cpu(ba_resp->scd_flow);

	/* "ssn" is start of block-ack Tx window, corresponds to index
	 * (in Tx queue's circular buffer) of first TFD/frame in window */
	u16 ba_resp_scd_ssn = le16_to_cpu(ba_resp->scd_ssn);

	if (scd_flow >= priv->hw_params.max_txq_num) {
		IWL_ERR(priv,
			"BUG_ON scd_flow is bigger than number of queues\n");
		return;
	}

	txq = &priv->txq[scd_flow];
	sta_id = ba_resp->sta_id;
	tid = ba_resp->tid;
	agg = &priv->stations[sta_id].tid[tid].agg;
	if (unlikely(agg->txq_id != scd_flow)) {
		/*
		 * FIXME: this is a uCode bug which need to be addressed,
		 * log the information and return for now!
		 * since it is possible happen very often and in order
		 * not to fill the syslog, don't enable the logging by default
		 */
		IWL_DEBUG_TX_REPLY(priv,
			"BA scd_flow %d does not match txq_id %d\n",
			scd_flow, agg->txq_id);
		return;
	}

	/* Find index just before block-ack window */
	index = iwl_queue_dec_wrap(ba_resp_scd_ssn & 0xff, txq->q.n_bd);

	spin_lock_irqsave(&priv->sta_lock, flags);

	IWL_DEBUG_TX_REPLY(priv, "REPLY_COMPRESSED_BA [%d] Received from %pM, "
			   "sta_id = %d\n",
			   agg->wait_for_ba,
			   (u8 *) &ba_resp->sta_addr_lo32,
			   ba_resp->sta_id);
	IWL_DEBUG_TX_REPLY(priv, "TID = %d, SeqCtl = %d, bitmap = 0x%llx, scd_flow = "
			   "%d, scd_ssn = %d\n",
			   ba_resp->tid,
			   ba_resp->seq_ctl,
			   (unsigned long long)le64_to_cpu(ba_resp->bitmap),
			   ba_resp->scd_flow,
			   ba_resp->scd_ssn);
	IWL_DEBUG_TX_REPLY(priv, "DAT start_idx = %d, bitmap = 0x%llx\n",
			   agg->start_idx,
			   (unsigned long long)agg->bitmap);

	/* Update driver's record of ACK vs. not for each frame in window */
	iwlagn_tx_status_reply_compressed_ba(priv, agg, ba_resp);

	/* Release all TFDs before the SSN, i.e. all TFDs in front of
	 * block-ack window (we assume that they've been successfully
	 * transmitted ... if not, it's too late anyway). */
	if (txq->q.read_ptr != (ba_resp_scd_ssn & 0xff)) {
		/* calculate mac80211 ampdu sw queue to wake */
		int freed = iwlagn_tx_queue_reclaim(priv, scd_flow, index);
		iwl_free_tfds_in_queue(priv, sta_id, tid, freed);

		if ((iwl_queue_space(&txq->q) > txq->q.low_mark) &&
		    priv->mac80211_registered &&
		    (agg->state != IWL_EMPTYING_HW_QUEUE_DELBA))
			iwl_wake_queue(priv, txq);

		iwlagn_txq_check_empty(priv, sta_id, tid, scd_flow);
	}

	spin_unlock_irqrestore(&priv->sta_lock, flags);
}

#ifdef CONFIG_IWLWIFI_DEBUG
const char *iwl_get_tx_fail_reason(u32 status)
{
#define TX_STATUS_FAIL(x) case TX_STATUS_FAIL_ ## x: return #x
#define TX_STATUS_POSTPONE(x) case TX_STATUS_POSTPONE_ ## x: return #x

	switch (status & TX_STATUS_MSK) {
	case TX_STATUS_SUCCESS:
		return "SUCCESS";
	TX_STATUS_POSTPONE(DELAY);
	TX_STATUS_POSTPONE(FEW_BYTES);
	TX_STATUS_POSTPONE(BT_PRIO);
	TX_STATUS_POSTPONE(QUIET_PERIOD);
	TX_STATUS_POSTPONE(CALC_TTAK);
	TX_STATUS_FAIL(INTERNAL_CROSSED_RETRY);
	TX_STATUS_FAIL(SHORT_LIMIT);
	TX_STATUS_FAIL(LONG_LIMIT);
	TX_STATUS_FAIL(FIFO_UNDERRUN);
	TX_STATUS_FAIL(DRAIN_FLOW);
	TX_STATUS_FAIL(RFKILL_FLUSH);
	TX_STATUS_FAIL(LIFE_EXPIRE);
	TX_STATUS_FAIL(DEST_PS);
	TX_STATUS_FAIL(HOST_ABORTED);
	TX_STATUS_FAIL(BT_RETRY);
	TX_STATUS_FAIL(STA_INVALID);
	TX_STATUS_FAIL(FRAG_DROPPED);
	TX_STATUS_FAIL(TID_DISABLE);
	TX_STATUS_FAIL(FIFO_FLUSHED);
	TX_STATUS_FAIL(INSUFFICIENT_CF_POLL);
	TX_STATUS_FAIL(PASSIVE_NO_RX);
	TX_STATUS_FAIL(NO_BEACON_ON_RADAR);
	}

	return "UNKNOWN";

#undef TX_STATUS_FAIL
#undef TX_STATUS_POSTPONE
}
#endif /* CONFIG_IWLWIFI_DEBUG */<|MERGE_RESOLUTION|>--- conflicted
+++ resolved
@@ -580,7 +580,6 @@
 
 	hdr_len = ieee80211_hdrlen(fc);
 
-<<<<<<< HEAD
 	/* For management frames use broadcast id to do not break aggregation */
 	if (!ieee80211_is_data(fc))
 		sta_id = ctx->bcast_sta_id;
@@ -590,16 +589,8 @@
 		if (sta_id == IWL_INVALID_STATION) {
 			IWL_DEBUG_DROP(priv, "Dropping - INVALID STATION: %pM\n",
 				       hdr->addr1);
-			goto drop_unlock;
+			goto drop_unlock_priv;
 		}
-=======
-	/* Find index into station table for destination station */
-	sta_id = iwl_sta_id_or_broadcast(priv, ctx, info->control.sta);
-	if (sta_id == IWL_INVALID_STATION) {
-		IWL_DEBUG_DROP(priv, "Dropping - INVALID STATION: %pM\n",
-			       hdr->addr1);
-		goto drop_unlock_priv;
->>>>>>> 3b8ab88a
 	}
 
 	IWL_DEBUG_TX(priv, "station Id %d\n", sta_id);

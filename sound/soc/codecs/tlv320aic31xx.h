// SPDX-License-Identifier: GPL-2.0
/*
 * ALSA SoC TLV320AIC31xx CODEC Driver Definitions
 *
 * Copyright (C) 2014-2017 Texas Instruments Incorporated - http://www.ti.com/
 */

#ifndef _TLV320AIC31XX_H
#define _TLV320AIC31XX_H

#define AIC31XX_RATES	SNDRV_PCM_RATE_8000_192000

#define AIC31XX_FORMATS	(SNDRV_PCM_FMTBIT_S16_LE | \
			 SNDRV_PCM_FMTBIT_S20_3LE | \
			 SNDRV_PCM_FMTBIT_S24_3LE | \
			 SNDRV_PCM_FMTBIT_S24_LE | \
			 SNDRV_PCM_FMTBIT_S32_LE)

#define AIC31XX_STEREO_CLASS_D_BIT	BIT(1)
#define AIC31XX_MINIDSP_BIT		BIT(2)
#define DAC31XX_BIT			BIT(3)

enum aic31xx_type {
	AIC3100	= 0,
	AIC3110 = AIC31XX_STEREO_CLASS_D_BIT,
	AIC3120 = AIC31XX_MINIDSP_BIT,
	AIC3111 = AIC31XX_STEREO_CLASS_D_BIT | AIC31XX_MINIDSP_BIT,
	DAC3100 = DAC31XX_BIT,
	DAC3101 = DAC31XX_BIT | AIC31XX_STEREO_CLASS_D_BIT,
};

struct aic31xx_pdata {
	enum aic31xx_type codec_type;
	unsigned int gpio_reset;
	int micbias_vg;
};

#define AIC31XX_REG(page, reg)	((page * 128) + reg)

#define AIC31XX_PAGECTL		AIC31XX_REG(0, 0) /* Page Control Register */

/* Page 0 Registers */
#define AIC31XX_RESET		AIC31XX_REG(0, 1) /* Software reset register */
#define AIC31XX_OT_FLAG		AIC31XX_REG(0, 3) /* OT FLAG register */
#define AIC31XX_CLKMUX		AIC31XX_REG(0, 4) /* Clock clock Gen muxing, Multiplexers*/
#define AIC31XX_PLLPR		AIC31XX_REG(0, 5) /* PLL P and R-VAL register */
#define AIC31XX_PLLJ		AIC31XX_REG(0, 6) /* PLL J-VAL register */
#define AIC31XX_PLLDMSB		AIC31XX_REG(0, 7) /* PLL D-VAL MSB register */
#define AIC31XX_PLLDLSB		AIC31XX_REG(0, 8) /* PLL D-VAL LSB register */
#define AIC31XX_NDAC		AIC31XX_REG(0, 11) /* DAC NDAC_VAL register*/
#define AIC31XX_MDAC		AIC31XX_REG(0, 12) /* DAC MDAC_VAL register */
#define AIC31XX_DOSRMSB		AIC31XX_REG(0, 13) /* DAC OSR setting register 1, MSB value */
#define AIC31XX_DOSRLSB		AIC31XX_REG(0, 14) /* DAC OSR setting register 2, LSB value */
#define AIC31XX_MINI_DSP_INPOL	AIC31XX_REG(0, 16)
#define AIC31XX_NADC		AIC31XX_REG(0, 18) /* Clock setting register 8, PLL */
#define AIC31XX_MADC		AIC31XX_REG(0, 19) /* Clock setting register 9, PLL */
#define AIC31XX_AOSR		AIC31XX_REG(0, 20) /* ADC Oversampling (AOSR) Register */
#define AIC31XX_CLKOUTMUX	AIC31XX_REG(0, 25) /* Clock setting register 9, Multiplexers */
#define AIC31XX_CLKOUTMVAL	AIC31XX_REG(0, 26) /* Clock setting register 10, CLOCKOUT M divider value */
#define AIC31XX_IFACE1		AIC31XX_REG(0, 27) /* Audio Interface Setting Register 1 */
#define AIC31XX_DATA_OFFSET	AIC31XX_REG(0, 28) /* Audio Data Slot Offset Programming */
#define AIC31XX_IFACE2		AIC31XX_REG(0, 29) /* Audio Interface Setting Register 2 */
#define AIC31XX_BCLKN		AIC31XX_REG(0, 30) /* Clock setting register 11, BCLK N Divider */
#define AIC31XX_IFACESEC1	AIC31XX_REG(0, 31) /* Audio Interface Setting Register 3, Secondary Audio Interface */
#define AIC31XX_IFACESEC2	AIC31XX_REG(0, 32) /* Audio Interface Setting Register 4 */
#define AIC31XX_IFACESEC3	AIC31XX_REG(0, 33) /* Audio Interface Setting Register 5 */
#define AIC31XX_I2C		AIC31XX_REG(0, 34) /* I2C Bus Condition */
#define AIC31XX_ADCFLAG		AIC31XX_REG(0, 36) /* ADC FLAG */
#define AIC31XX_DACFLAG1	AIC31XX_REG(0, 37) /* DAC Flag Registers */
#define AIC31XX_DACFLAG2	AIC31XX_REG(0, 38)
<<<<<<< HEAD
/* Sticky Interrupt flag (overflow) */
#define AIC31XX_OFFLAG		AIC31XX_REG(0, 39)
/* Sticy DAC Interrupt flags */
#define AIC31XX_INTRDACFLAG	AIC31XX_REG(0, 44)
/* Sticy ADC Interrupt flags */
#define AIC31XX_INTRADCFLAG	AIC31XX_REG(0, 45)
/* DAC Interrupt flags 2 */
#define AIC31XX_INTRDACFLAG2	AIC31XX_REG(0, 46)
/* ADC Interrupt flags 2 */
#define AIC31XX_INTRADCFLAG2	AIC31XX_REG(0, 47)
/* INT1 interrupt control */
#define AIC31XX_INT1CTRL	AIC31XX_REG(0, 48)
/* INT2 interrupt control */
#define AIC31XX_INT2CTRL	AIC31XX_REG(0, 49)
/* GPIO1 control */
#define AIC31XX_GPIO1		AIC31XX_REG(0, 51)

=======
#define AIC31XX_OFFLAG		AIC31XX_REG(0, 39) /* Sticky Interrupt flag (overflow) */
#define AIC31XX_INTRDACFLAG	AIC31XX_REG(0, 44) /* Sticy DAC Interrupt flags */
#define AIC31XX_INTRADCFLAG	AIC31XX_REG(0, 45) /* Sticy ADC Interrupt flags */
#define AIC31XX_INTRDACFLAG2	AIC31XX_REG(0, 46) /* DAC Interrupt flags 2 */
#define AIC31XX_INTRADCFLAG2	AIC31XX_REG(0, 47) /* ADC Interrupt flags 2 */
#define AIC31XX_INT1CTRL	AIC31XX_REG(0, 48) /* INT1 interrupt control */
#define AIC31XX_INT2CTRL	AIC31XX_REG(0, 49) /* INT2 interrupt control */
#define AIC31XX_GPIO1		AIC31XX_REG(0, 51) /* GPIO1 control */
>>>>>>> 661e50bc
#define AIC31XX_DACPRB		AIC31XX_REG(0, 60)
#define AIC31XX_ADCPRB		AIC31XX_REG(0, 61) /* ADC Instruction Set Register */
#define AIC31XX_DACSETUP	AIC31XX_REG(0, 63) /* DAC channel setup register */
#define AIC31XX_DACMUTE		AIC31XX_REG(0, 64) /* DAC Mute and volume control register */
#define AIC31XX_LDACVOL		AIC31XX_REG(0, 65) /* Left DAC channel digital volume control */
#define AIC31XX_RDACVOL		AIC31XX_REG(0, 66) /* Right DAC channel digital volume control */
#define AIC31XX_HSDETECT	AIC31XX_REG(0, 67) /* Headset detection */
#define AIC31XX_ADCSETUP	AIC31XX_REG(0, 81) /* ADC Digital Mic */
#define AIC31XX_ADCFGA		AIC31XX_REG(0, 82) /* ADC Digital Volume Control Fine Adjust */
#define AIC31XX_ADCVOL		AIC31XX_REG(0, 83) /* ADC Digital Volume Control Coarse Adjust */

/* Page 1 Registers */
#define AIC31XX_HPDRIVER	AIC31XX_REG(1, 31) /* Headphone drivers */
#define AIC31XX_SPKAMP		AIC31XX_REG(1, 32) /* Class-D Speakear Amplifier */
#define AIC31XX_HPPOP		AIC31XX_REG(1, 33) /* HP Output Drivers POP Removal Settings */
#define AIC31XX_SPPGARAMP	AIC31XX_REG(1, 34) /* Output Driver PGA Ramp-Down Period Control */
#define AIC31XX_DACMIXERROUTE	AIC31XX_REG(1, 35) /* DAC_L and DAC_R Output Mixer Routing */
#define AIC31XX_LANALOGHPL	AIC31XX_REG(1, 36) /* Left Analog Vol to HPL */
#define AIC31XX_RANALOGHPR	AIC31XX_REG(1, 37) /* Right Analog Vol to HPR */
#define AIC31XX_LANALOGSPL	AIC31XX_REG(1, 38) /* Left Analog Vol to SPL */
#define AIC31XX_RANALOGSPR	AIC31XX_REG(1, 39) /* Right Analog Vol to SPR */
#define AIC31XX_HPLGAIN		AIC31XX_REG(1, 40) /* HPL Driver */
#define AIC31XX_HPRGAIN		AIC31XX_REG(1, 41) /* HPR Driver */
#define AIC31XX_SPLGAIN		AIC31XX_REG(1, 42) /* SPL Driver */
#define AIC31XX_SPRGAIN		AIC31XX_REG(1, 43) /* SPR Driver */
#define AIC31XX_HPCONTROL	AIC31XX_REG(1, 44) /* HP Driver Control */
#define AIC31XX_MICBIAS		AIC31XX_REG(1, 46) /* MIC Bias Control */
#define AIC31XX_MICPGA		AIC31XX_REG(1, 47) /* MIC PGA*/
#define AIC31XX_MICPGAPI	AIC31XX_REG(1, 48) /* Delta-Sigma Mono ADC Channel Fine-Gain Input Selection for P-Terminal */
#define AIC31XX_MICPGAMI	AIC31XX_REG(1, 49) /* ADC Input Selection for M-Terminal */
#define AIC31XX_MICPGACM	AIC31XX_REG(1, 50) /* Input CM Settings */

/* Bits, masks, and shifts */

/* AIC31XX_CLKMUX */
#define AIC31XX_PLL_CLKIN_MASK		GENMASK(3, 2)
#define AIC31XX_PLL_CLKIN_SHIFT		(2)
#define AIC31XX_PLL_CLKIN_MCLK		0x00
#define AIC31XX_PLL_CLKIN_BCKL		0x01
#define AIC31XX_PLL_CLKIN_GPIO1		0x02
#define AIC31XX_PLL_CLKIN_DIN		0x03
#define AIC31XX_CODEC_CLKIN_MASK	GENMASK(1, 0)
#define AIC31XX_CODEC_CLKIN_SHIFT	(0)
#define AIC31XX_CODEC_CLKIN_MCLK	0x00
#define AIC31XX_CODEC_CLKIN_BCLK	0x01
#define AIC31XX_CODEC_CLKIN_GPIO1	0x02
#define AIC31XX_CODEC_CLKIN_PLL		0x03

/* AIC31XX_PLLPR */
/* AIC31XX_NDAC */
/* AIC31XX_MDAC */
/* AIC31XX_NADC */
/* AIC31XX_MADC */
/* AIC31XX_BCLKN */
#define AIC31XX_PLL_MASK		GENMASK(6, 0)
#define AIC31XX_PM_MASK			BIT(7)

/* AIC31XX_IFACE1 */
#define AIC31XX_IFACE1_DATATYPE_MASK	GENMASK(7, 6)
#define AIC31XX_IFACE1_DATATYPE_SHIFT	(6)
#define AIC31XX_I2S_MODE		0x00
#define AIC31XX_DSP_MODE		0x01
#define AIC31XX_RIGHT_JUSTIFIED_MODE	0x02
#define AIC31XX_LEFT_JUSTIFIED_MODE	0x03
#define AIC31XX_IFACE1_DATALEN_MASK	GENMASK(5, 4)
#define AIC31XX_IFACE1_DATALEN_SHIFT	(4)
#define AIC31XX_WORD_LEN_16BITS		0x00
#define AIC31XX_WORD_LEN_20BITS		0x01
#define AIC31XX_WORD_LEN_24BITS		0x02
#define AIC31XX_WORD_LEN_32BITS		0x03
#define AIC31XX_IFACE1_MASTER_MASK	GENMASK(3, 2)
#define AIC31XX_BCLK_MASTER		BIT(2)
#define AIC31XX_WCLK_MASTER		BIT(3)

/* AIC31XX_DATA_OFFSET */
#define AIC31XX_DATA_OFFSET_MASK	GENMASK(7, 0)

/* AIC31XX_IFACE2 */
#define AIC31XX_BCLKINV_MASK		BIT(3)
#define AIC31XX_BDIVCLK_MASK		GENMASK(1, 0)
#define AIC31XX_DAC2BCLK		0x00
#define AIC31XX_DACMOD2BCLK		0x01
#define AIC31XX_ADC2BCLK		0x02
#define AIC31XX_ADCMOD2BCLK		0x03

/* AIC31XX_ADCFLAG */
#define AIC31XX_ADCPWRSTATUS_MASK	BIT(6)

/* AIC31XX_DACFLAG1 */
#define AIC31XX_LDACPWRSTATUS_MASK	BIT(7)
#define AIC31XX_HPLDRVPWRSTATUS_MASK	BIT(5)
#define AIC31XX_SPLDRVPWRSTATUS_MASK	BIT(4)
#define AIC31XX_RDACPWRSTATUS_MASK	BIT(3)
#define AIC31XX_HPRDRVPWRSTATUS_MASK	BIT(1)
#define AIC31XX_SPRDRVPWRSTATUS_MASK	BIT(0)

/* AIC31XX_INTRDACFLAG */
#define AIC31XX_HPLSCDETECT		BIT(7)
#define AIC31XX_HPRSCDETECT		BIT(6)
#define AIC31XX_BUTTONPRESS		BIT(5)
#define AIC31XX_HSPLUG			BIT(4)
#define AIC31XX_LDRCTHRES		BIT(3)
#define AIC31XX_RDRCTHRES		BIT(2)
#define AIC31XX_DACSINT			BIT(1)
#define AIC31XX_DACAINT			BIT(0)

/* AIC31XX_INT1CTRL */
#define AIC31XX_HSPLUGDET		BIT(7)
#define AIC31XX_BUTTONPRESSDET		BIT(6)
#define AIC31XX_DRCTHRES		BIT(5)
#define AIC31XX_AGCNOISE		BIT(4)
#define AIC31XX_SC			BIT(3)
#define AIC31XX_ENGINE			BIT(2)

/* AIC31XX_DACSETUP */
#define AIC31XX_SOFTSTEP_MASK		GENMASK(1, 0)

/* AIC31XX_DACMUTE */
#define AIC31XX_DACMUTE_MASK		GENMASK(3, 2)

/* AIC31XX_MICBIAS */
#define AIC31XX_MICBIAS_MASK		GENMASK(1, 0)
#define AIC31XX_MICBIAS_SHIFT		0

#endif	/* _TLV320AIC31XX_H */<|MERGE_RESOLUTION|>--- conflicted
+++ resolved
@@ -68,25 +68,6 @@
 #define AIC31XX_ADCFLAG		AIC31XX_REG(0, 36) /* ADC FLAG */
 #define AIC31XX_DACFLAG1	AIC31XX_REG(0, 37) /* DAC Flag Registers */
 #define AIC31XX_DACFLAG2	AIC31XX_REG(0, 38)
-<<<<<<< HEAD
-/* Sticky Interrupt flag (overflow) */
-#define AIC31XX_OFFLAG		AIC31XX_REG(0, 39)
-/* Sticy DAC Interrupt flags */
-#define AIC31XX_INTRDACFLAG	AIC31XX_REG(0, 44)
-/* Sticy ADC Interrupt flags */
-#define AIC31XX_INTRADCFLAG	AIC31XX_REG(0, 45)
-/* DAC Interrupt flags 2 */
-#define AIC31XX_INTRDACFLAG2	AIC31XX_REG(0, 46)
-/* ADC Interrupt flags 2 */
-#define AIC31XX_INTRADCFLAG2	AIC31XX_REG(0, 47)
-/* INT1 interrupt control */
-#define AIC31XX_INT1CTRL	AIC31XX_REG(0, 48)
-/* INT2 interrupt control */
-#define AIC31XX_INT2CTRL	AIC31XX_REG(0, 49)
-/* GPIO1 control */
-#define AIC31XX_GPIO1		AIC31XX_REG(0, 51)
-
-=======
 #define AIC31XX_OFFLAG		AIC31XX_REG(0, 39) /* Sticky Interrupt flag (overflow) */
 #define AIC31XX_INTRDACFLAG	AIC31XX_REG(0, 44) /* Sticy DAC Interrupt flags */
 #define AIC31XX_INTRADCFLAG	AIC31XX_REG(0, 45) /* Sticy ADC Interrupt flags */
@@ -95,7 +76,6 @@
 #define AIC31XX_INT1CTRL	AIC31XX_REG(0, 48) /* INT1 interrupt control */
 #define AIC31XX_INT2CTRL	AIC31XX_REG(0, 49) /* INT2 interrupt control */
 #define AIC31XX_GPIO1		AIC31XX_REG(0, 51) /* GPIO1 control */
->>>>>>> 661e50bc
 #define AIC31XX_DACPRB		AIC31XX_REG(0, 60)
 #define AIC31XX_ADCPRB		AIC31XX_REG(0, 61) /* ADC Instruction Set Register */
 #define AIC31XX_DACSETUP	AIC31XX_REG(0, 63) /* DAC channel setup register */

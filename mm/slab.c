/*
 * linux/mm/slab.c
 * Written by Mark Hemment, 1996/97.
 * (markhe@nextd.demon.co.uk)
 *
 * kmem_cache_destroy() + some cleanup - 1999 Andrea Arcangeli
 *
 * Major cleanup, different bufctl logic, per-cpu arrays
 *	(c) 2000 Manfred Spraul
 *
 * Cleanup, make the head arrays unconditional, preparation for NUMA
 * 	(c) 2002 Manfred Spraul
 *
 * An implementation of the Slab Allocator as described in outline in;
 *	UNIX Internals: The New Frontiers by Uresh Vahalia
 *	Pub: Prentice Hall	ISBN 0-13-101908-2
 * or with a little more detail in;
 *	The Slab Allocator: An Object-Caching Kernel Memory Allocator
 *	Jeff Bonwick (Sun Microsystems).
 *	Presented at: USENIX Summer 1994 Technical Conference
 *
 * The memory is organized in caches, one cache for each object type.
 * (e.g. inode_cache, dentry_cache, buffer_head, vm_area_struct)
 * Each cache consists out of many slabs (they are small (usually one
 * page long) and always contiguous), and each slab contains multiple
 * initialized objects.
 *
 * This means, that your constructor is used only for newly allocated
 * slabs and you must pass objects with the same initializations to
 * kmem_cache_free.
 *
 * Each cache can only support one memory type (GFP_DMA, GFP_HIGHMEM,
 * normal). If you need a special memory type, then must create a new
 * cache for that memory type.
 *
 * In order to reduce fragmentation, the slabs are sorted in 3 groups:
 *   full slabs with 0 free objects
 *   partial slabs
 *   empty slabs with no allocated objects
 *
 * If partial slabs exist, then new allocations come from these slabs,
 * otherwise from empty slabs or new slabs are allocated.
 *
 * kmem_cache_destroy() CAN CRASH if you try to allocate from the cache
 * during kmem_cache_destroy(). The caller must prevent concurrent allocs.
 *
 * Each cache has a short per-cpu head array, most allocs
 * and frees go into that array, and if that array overflows, then 1/2
 * of the entries in the array are given back into the global cache.
 * The head array is strictly LIFO and should improve the cache hit rates.
 * On SMP, it additionally reduces the spinlock operations.
 *
 * The c_cpuarray may not be read with enabled local interrupts -
 * it's changed with a smp_call_function().
 *
 * SMP synchronization:
 *  constructors and destructors are called without any locking.
 *  Several members in struct kmem_cache and struct slab never change, they
 *	are accessed without any locking.
 *  The per-cpu arrays are never accessed from the wrong cpu, no locking,
 *  	and local interrupts are disabled so slab code is preempt-safe.
 *  The non-constant members are protected with a per-cache irq spinlock.
 *
 * Many thanks to Mark Hemment, who wrote another per-cpu slab patch
 * in 2000 - many ideas in the current implementation are derived from
 * his patch.
 *
 * Further notes from the original documentation:
 *
 * 11 April '97.  Started multi-threading - markhe
 *	The global cache-chain is protected by the mutex 'cache_chain_mutex'.
 *	The sem is only needed when accessing/extending the cache-chain, which
 *	can never happen inside an interrupt (kmem_cache_create(),
 *	kmem_cache_shrink() and kmem_cache_reap()).
 *
 *	At present, each engine can be growing a cache.  This should be blocked.
 *
 * 15 March 2005. NUMA slab allocator.
 *	Shai Fultheim <shai@scalex86.org>.
 *	Shobhit Dayal <shobhit@calsoftinc.com>
 *	Alok N Kataria <alokk@calsoftinc.com>
 *	Christoph Lameter <christoph@lameter.com>
 *
 *	Modified the slab allocator to be node aware on NUMA systems.
 *	Each node has its own list of partial, free and full slabs.
 *	All object allocations for a node occur from node specific slab lists.
 */

#include	<linux/slab.h>
#include	<linux/mm.h>
#include	<linux/poison.h>
#include	<linux/swap.h>
#include	<linux/cache.h>
#include	<linux/interrupt.h>
#include	<linux/init.h>
#include	<linux/compiler.h>
#include	<linux/cpuset.h>
#include	<linux/proc_fs.h>
#include	<linux/seq_file.h>
#include	<linux/notifier.h>
#include	<linux/kallsyms.h>
#include	<linux/cpu.h>
#include	<linux/sysctl.h>
#include	<linux/module.h>
#include	<linux/kmemtrace.h>
#include	<linux/rcupdate.h>
#include	<linux/string.h>
#include	<linux/uaccess.h>
#include	<linux/nodemask.h>
#include	<linux/kmemleak.h>
#include	<linux/mempolicy.h>
#include	<linux/mutex.h>
#include	<linux/fault-inject.h>
#include	<linux/rtmutex.h>
#include	<linux/reciprocal_div.h>
#include	<linux/debugobjects.h>
#include	<linux/kmemcheck.h>

#include	<asm/cacheflush.h>
#include	<asm/tlbflush.h>
#include	<asm/page.h>

/*
 * DEBUG	- 1 for kmem_cache_create() to honour; SLAB_RED_ZONE & SLAB_POISON.
 *		  0 for faster, smaller code (especially in the critical paths).
 *
 * STATS	- 1 to collect stats for /proc/slabinfo.
 *		  0 for faster, smaller code (especially in the critical paths).
 *
 * FORCED_DEBUG	- 1 enables SLAB_RED_ZONE and SLAB_POISON (if possible)
 */

#ifdef CONFIG_DEBUG_SLAB
#define	DEBUG		1
#define	STATS		1
#define	FORCED_DEBUG	1
#else
#define	DEBUG		0
#define	STATS		0
#define	FORCED_DEBUG	0
#endif

/* Shouldn't this be in a header file somewhere? */
#define	BYTES_PER_WORD		sizeof(void *)
#define	REDZONE_ALIGN		max(BYTES_PER_WORD, __alignof__(unsigned long long))

#ifndef ARCH_KMALLOC_MINALIGN
/*
 * Enforce a minimum alignment for the kmalloc caches.
 * Usually, the kmalloc caches are cache_line_size() aligned, except when
 * DEBUG and FORCED_DEBUG are enabled, then they are BYTES_PER_WORD aligned.
 * Some archs want to perform DMA into kmalloc caches and need a guaranteed
 * alignment larger than the alignment of a 64-bit integer.
 * ARCH_KMALLOC_MINALIGN allows that.
 * Note that increasing this value may disable some debug features.
 */
#define ARCH_KMALLOC_MINALIGN __alignof__(unsigned long long)
#endif

#ifndef ARCH_SLAB_MINALIGN
/*
 * Enforce a minimum alignment for all caches.
 * Intended for archs that get misalignment faults even for BYTES_PER_WORD
 * aligned buffers. Includes ARCH_KMALLOC_MINALIGN.
 * If possible: Do not enable this flag for CONFIG_DEBUG_SLAB, it disables
 * some debug features.
 */
#define ARCH_SLAB_MINALIGN 0
#endif

#ifndef ARCH_KMALLOC_FLAGS
#define ARCH_KMALLOC_FLAGS SLAB_HWCACHE_ALIGN
#endif

/* Legal flag mask for kmem_cache_create(). */
#if DEBUG
# define CREATE_MASK	(SLAB_RED_ZONE | \
			 SLAB_POISON | SLAB_HWCACHE_ALIGN | \
			 SLAB_CACHE_DMA | \
			 SLAB_STORE_USER | \
			 SLAB_RECLAIM_ACCOUNT | SLAB_PANIC | \
			 SLAB_DESTROY_BY_RCU | SLAB_MEM_SPREAD | \
			 SLAB_DEBUG_OBJECTS | SLAB_NOLEAKTRACE | SLAB_NOTRACK)
#else
# define CREATE_MASK	(SLAB_HWCACHE_ALIGN | \
			 SLAB_CACHE_DMA | \
			 SLAB_RECLAIM_ACCOUNT | SLAB_PANIC | \
			 SLAB_DESTROY_BY_RCU | SLAB_MEM_SPREAD | \
			 SLAB_DEBUG_OBJECTS | SLAB_NOLEAKTRACE | SLAB_NOTRACK)
#endif

/*
 * kmem_bufctl_t:
 *
 * Bufctl's are used for linking objs within a slab
 * linked offsets.
 *
 * This implementation relies on "struct page" for locating the cache &
 * slab an object belongs to.
 * This allows the bufctl structure to be small (one int), but limits
 * the number of objects a slab (not a cache) can contain when off-slab
 * bufctls are used. The limit is the size of the largest general cache
 * that does not use off-slab slabs.
 * For 32bit archs with 4 kB pages, is this 56.
 * This is not serious, as it is only for large objects, when it is unwise
 * to have too many per slab.
 * Note: This limit can be raised by introducing a general cache whose size
 * is less than 512 (PAGE_SIZE<<3), but greater than 256.
 */

typedef unsigned int kmem_bufctl_t;
#define BUFCTL_END	(((kmem_bufctl_t)(~0U))-0)
#define BUFCTL_FREE	(((kmem_bufctl_t)(~0U))-1)
#define	BUFCTL_ACTIVE	(((kmem_bufctl_t)(~0U))-2)
#define	SLAB_LIMIT	(((kmem_bufctl_t)(~0U))-3)

/*
 * struct slab
 *
 * Manages the objs in a slab. Placed either at the beginning of mem allocated
 * for a slab, or allocated from an general cache.
 * Slabs are chained into three list: fully used, partial, fully free slabs.
 */
struct slab {
	struct list_head list;
	unsigned long colouroff;
	void *s_mem;		/* including colour offset */
	unsigned int inuse;	/* num of objs active in slab */
	kmem_bufctl_t free;
	unsigned short nodeid;
};

/*
 * struct slab_rcu
 *
 * slab_destroy on a SLAB_DESTROY_BY_RCU cache uses this structure to
 * arrange for kmem_freepages to be called via RCU.  This is useful if
 * we need to approach a kernel structure obliquely, from its address
 * obtained without the usual locking.  We can lock the structure to
 * stabilize it and check it's still at the given address, only if we
 * can be sure that the memory has not been meanwhile reused for some
 * other kind of object (which our subsystem's lock might corrupt).
 *
 * rcu_read_lock before reading the address, then rcu_read_unlock after
 * taking the spinlock within the structure expected at that address.
 *
 * We assume struct slab_rcu can overlay struct slab when destroying.
 */
struct slab_rcu {
	struct rcu_head head;
	struct kmem_cache *cachep;
	void *addr;
};

/*
 * struct array_cache
 *
 * Purpose:
 * - LIFO ordering, to hand out cache-warm objects from _alloc
 * - reduce the number of linked list operations
 * - reduce spinlock operations
 *
 * The limit is stored in the per-cpu structure to reduce the data cache
 * footprint.
 *
 */
struct array_cache {
	unsigned int avail;
	unsigned int limit;
	unsigned int batchcount;
	unsigned int touched;
	spinlock_t lock;
	void *entry[];	/*
			 * Must have this definition in here for the proper
			 * alignment of array_cache. Also simplifies accessing
			 * the entries.
			 */
};

/*
 * bootstrap: The caches do not work without cpuarrays anymore, but the
 * cpuarrays are allocated from the generic caches...
 */
#define BOOT_CPUCACHE_ENTRIES	1
struct arraycache_init {
	struct array_cache cache;
	void *entries[BOOT_CPUCACHE_ENTRIES];
};

/*
 * The slab lists for all objects.
 */
struct kmem_list3 {
	struct list_head slabs_partial;	/* partial list first, better asm code */
	struct list_head slabs_full;
	struct list_head slabs_free;
	unsigned long free_objects;
	unsigned int free_limit;
	unsigned int colour_next;	/* Per-node cache coloring */
	spinlock_t list_lock;
	struct array_cache *shared;	/* shared per node */
	struct array_cache **alien;	/* on other nodes */
	unsigned long next_reap;	/* updated without locking */
	int free_touched;		/* updated without locking */
};

/*
 * The slab allocator is initialized with interrupts disabled. Therefore, make
 * sure early boot allocations don't accidentally enable interrupts.
 */
static gfp_t slab_gfp_mask __read_mostly = SLAB_GFP_BOOT_MASK;

/*
 * Need this for bootstrapping a per node allocator.
 */
#define NUM_INIT_LISTS (3 * MAX_NUMNODES)
struct kmem_list3 __initdata initkmem_list3[NUM_INIT_LISTS];
#define	CACHE_CACHE 0
#define	SIZE_AC MAX_NUMNODES
#define	SIZE_L3 (2 * MAX_NUMNODES)

static int drain_freelist(struct kmem_cache *cache,
			struct kmem_list3 *l3, int tofree);
static void free_block(struct kmem_cache *cachep, void **objpp, int len,
			int node);
static int enable_cpucache(struct kmem_cache *cachep, gfp_t gfp);
static void cache_reap(struct work_struct *unused);

/*
 * This function must be completely optimized away if a constant is passed to
 * it.  Mostly the same as what is in linux/slab.h except it returns an index.
 */
static __always_inline int index_of(const size_t size)
{
	extern void __bad_size(void);

	if (__builtin_constant_p(size)) {
		int i = 0;

#define CACHE(x) \
	if (size <=x) \
		return i; \
	else \
		i++;
#include <linux/kmalloc_sizes.h>
#undef CACHE
		__bad_size();
	} else
		__bad_size();
	return 0;
}

static int slab_early_init = 1;

#define INDEX_AC index_of(sizeof(struct arraycache_init))
#define INDEX_L3 index_of(sizeof(struct kmem_list3))

static void kmem_list3_init(struct kmem_list3 *parent)
{
	INIT_LIST_HEAD(&parent->slabs_full);
	INIT_LIST_HEAD(&parent->slabs_partial);
	INIT_LIST_HEAD(&parent->slabs_free);
	parent->shared = NULL;
	parent->alien = NULL;
	parent->colour_next = 0;
	spin_lock_init(&parent->list_lock);
	parent->free_objects = 0;
	parent->free_touched = 0;
}

#define MAKE_LIST(cachep, listp, slab, nodeid)				\
	do {								\
		INIT_LIST_HEAD(listp);					\
		list_splice(&(cachep->nodelists[nodeid]->slab), listp);	\
	} while (0)

#define	MAKE_ALL_LISTS(cachep, ptr, nodeid)				\
	do {								\
	MAKE_LIST((cachep), (&(ptr)->slabs_full), slabs_full, nodeid);	\
	MAKE_LIST((cachep), (&(ptr)->slabs_partial), slabs_partial, nodeid); \
	MAKE_LIST((cachep), (&(ptr)->slabs_free), slabs_free, nodeid);	\
	} while (0)

#define CFLGS_OFF_SLAB		(0x80000000UL)
#define	OFF_SLAB(x)	((x)->flags & CFLGS_OFF_SLAB)

#define BATCHREFILL_LIMIT	16
/*
 * Optimization question: fewer reaps means less probability for unnessary
 * cpucache drain/refill cycles.
 *
 * OTOH the cpuarrays can contain lots of objects,
 * which could lock up otherwise freeable slabs.
 */
#define REAPTIMEOUT_CPUC	(2*HZ)
#define REAPTIMEOUT_LIST3	(4*HZ)

#if STATS
#define	STATS_INC_ACTIVE(x)	((x)->num_active++)
#define	STATS_DEC_ACTIVE(x)	((x)->num_active--)
#define	STATS_INC_ALLOCED(x)	((x)->num_allocations++)
#define	STATS_INC_GROWN(x)	((x)->grown++)
#define	STATS_ADD_REAPED(x,y)	((x)->reaped += (y))
#define	STATS_SET_HIGH(x)						\
	do {								\
		if ((x)->num_active > (x)->high_mark)			\
			(x)->high_mark = (x)->num_active;		\
	} while (0)
#define	STATS_INC_ERR(x)	((x)->errors++)
#define	STATS_INC_NODEALLOCS(x)	((x)->node_allocs++)
#define	STATS_INC_NODEFREES(x)	((x)->node_frees++)
#define STATS_INC_ACOVERFLOW(x)   ((x)->node_overflow++)
#define	STATS_SET_FREEABLE(x, i)					\
	do {								\
		if ((x)->max_freeable < i)				\
			(x)->max_freeable = i;				\
	} while (0)
#define STATS_INC_ALLOCHIT(x)	atomic_inc(&(x)->allochit)
#define STATS_INC_ALLOCMISS(x)	atomic_inc(&(x)->allocmiss)
#define STATS_INC_FREEHIT(x)	atomic_inc(&(x)->freehit)
#define STATS_INC_FREEMISS(x)	atomic_inc(&(x)->freemiss)
#else
#define	STATS_INC_ACTIVE(x)	do { } while (0)
#define	STATS_DEC_ACTIVE(x)	do { } while (0)
#define	STATS_INC_ALLOCED(x)	do { } while (0)
#define	STATS_INC_GROWN(x)	do { } while (0)
#define	STATS_ADD_REAPED(x,y)	do { } while (0)
#define	STATS_SET_HIGH(x)	do { } while (0)
#define	STATS_INC_ERR(x)	do { } while (0)
#define	STATS_INC_NODEALLOCS(x)	do { } while (0)
#define	STATS_INC_NODEFREES(x)	do { } while (0)
#define STATS_INC_ACOVERFLOW(x)   do { } while (0)
#define	STATS_SET_FREEABLE(x, i) do { } while (0)
#define STATS_INC_ALLOCHIT(x)	do { } while (0)
#define STATS_INC_ALLOCMISS(x)	do { } while (0)
#define STATS_INC_FREEHIT(x)	do { } while (0)
#define STATS_INC_FREEMISS(x)	do { } while (0)
#endif

#if DEBUG

/*
 * memory layout of objects:
 * 0		: objp
 * 0 .. cachep->obj_offset - BYTES_PER_WORD - 1: padding. This ensures that
 * 		the end of an object is aligned with the end of the real
 * 		allocation. Catches writes behind the end of the allocation.
 * cachep->obj_offset - BYTES_PER_WORD .. cachep->obj_offset - 1:
 * 		redzone word.
 * cachep->obj_offset: The real object.
 * cachep->buffer_size - 2* BYTES_PER_WORD: redzone word [BYTES_PER_WORD long]
 * cachep->buffer_size - 1* BYTES_PER_WORD: last caller address
 *					[BYTES_PER_WORD long]
 */
static int obj_offset(struct kmem_cache *cachep)
{
	return cachep->obj_offset;
}

static int obj_size(struct kmem_cache *cachep)
{
	return cachep->obj_size;
}

static unsigned long long *dbg_redzone1(struct kmem_cache *cachep, void *objp)
{
	BUG_ON(!(cachep->flags & SLAB_RED_ZONE));
	return (unsigned long long*) (objp + obj_offset(cachep) -
				      sizeof(unsigned long long));
}

static unsigned long long *dbg_redzone2(struct kmem_cache *cachep, void *objp)
{
	BUG_ON(!(cachep->flags & SLAB_RED_ZONE));
	if (cachep->flags & SLAB_STORE_USER)
		return (unsigned long long *)(objp + cachep->buffer_size -
					      sizeof(unsigned long long) -
					      REDZONE_ALIGN);
	return (unsigned long long *) (objp + cachep->buffer_size -
				       sizeof(unsigned long long));
}

static void **dbg_userword(struct kmem_cache *cachep, void *objp)
{
	BUG_ON(!(cachep->flags & SLAB_STORE_USER));
	return (void **)(objp + cachep->buffer_size - BYTES_PER_WORD);
}

#else

#define obj_offset(x)			0
#define obj_size(cachep)		(cachep->buffer_size)
#define dbg_redzone1(cachep, objp)	({BUG(); (unsigned long long *)NULL;})
#define dbg_redzone2(cachep, objp)	({BUG(); (unsigned long long *)NULL;})
#define dbg_userword(cachep, objp)	({BUG(); (void **)NULL;})

#endif

#ifdef CONFIG_KMEMTRACE
size_t slab_buffer_size(struct kmem_cache *cachep)
{
	return cachep->buffer_size;
}
EXPORT_SYMBOL(slab_buffer_size);
#endif

/*
 * Do not go above this order unless 0 objects fit into the slab.
 */
#define	BREAK_GFP_ORDER_HI	1
#define	BREAK_GFP_ORDER_LO	0
static int slab_break_gfp_order = BREAK_GFP_ORDER_LO;

/*
 * Functions for storing/retrieving the cachep and or slab from the page
 * allocator.  These are used to find the slab an obj belongs to.  With kfree(),
 * these are used to find the cache which an obj belongs to.
 */
static inline void page_set_cache(struct page *page, struct kmem_cache *cache)
{
	page->lru.next = (struct list_head *)cache;
}

static inline struct kmem_cache *page_get_cache(struct page *page)
{
	page = compound_head(page);
	BUG_ON(!PageSlab(page));
	return (struct kmem_cache *)page->lru.next;
}

static inline void page_set_slab(struct page *page, struct slab *slab)
{
	page->lru.prev = (struct list_head *)slab;
}

static inline struct slab *page_get_slab(struct page *page)
{
	BUG_ON(!PageSlab(page));
	return (struct slab *)page->lru.prev;
}

static inline struct kmem_cache *virt_to_cache(const void *obj)
{
	struct page *page = virt_to_head_page(obj);
	return page_get_cache(page);
}

static inline struct slab *virt_to_slab(const void *obj)
{
	struct page *page = virt_to_head_page(obj);
	return page_get_slab(page);
}

static inline void *index_to_obj(struct kmem_cache *cache, struct slab *slab,
				 unsigned int idx)
{
	return slab->s_mem + cache->buffer_size * idx;
}

/*
 * We want to avoid an expensive divide : (offset / cache->buffer_size)
 *   Using the fact that buffer_size is a constant for a particular cache,
 *   we can replace (offset / cache->buffer_size) by
 *   reciprocal_divide(offset, cache->reciprocal_buffer_size)
 */
static inline unsigned int obj_to_index(const struct kmem_cache *cache,
					const struct slab *slab, void *obj)
{
	u32 offset = (obj - slab->s_mem);
	return reciprocal_divide(offset, cache->reciprocal_buffer_size);
}

/*
 * These are the default caches for kmalloc. Custom caches can have other sizes.
 */
struct cache_sizes malloc_sizes[] = {
#define CACHE(x) { .cs_size = (x) },
#include <linux/kmalloc_sizes.h>
	CACHE(ULONG_MAX)
#undef CACHE
};
EXPORT_SYMBOL(malloc_sizes);

/* Must match cache_sizes above. Out of line to keep cache footprint low. */
struct cache_names {
	char *name;
	char *name_dma;
};

static struct cache_names __initdata cache_names[] = {
#define CACHE(x) { .name = "size-" #x, .name_dma = "size-" #x "(DMA)" },
#include <linux/kmalloc_sizes.h>
	{NULL,}
#undef CACHE
};

static struct arraycache_init initarray_cache __initdata =
    { {0, BOOT_CPUCACHE_ENTRIES, 1, 0} };
static struct arraycache_init initarray_generic =
    { {0, BOOT_CPUCACHE_ENTRIES, 1, 0} };

/* internal cache of cache description objs */
static struct kmem_cache cache_cache = {
	.batchcount = 1,
	.limit = BOOT_CPUCACHE_ENTRIES,
	.shared = 1,
	.buffer_size = sizeof(struct kmem_cache),
	.name = "kmem_cache",
};

#define BAD_ALIEN_MAGIC 0x01020304ul

#ifdef CONFIG_LOCKDEP

/*
 * Slab sometimes uses the kmalloc slabs to store the slab headers
 * for other slabs "off slab".
 * The locking for this is tricky in that it nests within the locks
 * of all other slabs in a few places; to deal with this special
 * locking we put on-slab caches into a separate lock-class.
 *
 * We set lock class for alien array caches which are up during init.
 * The lock annotation will be lost if all cpus of a node goes down and
 * then comes back up during hotplug
 */
static struct lock_class_key on_slab_l3_key;
static struct lock_class_key on_slab_alc_key;

static inline void init_lock_keys(void)

{
	int q;
	struct cache_sizes *s = malloc_sizes;

	while (s->cs_size != ULONG_MAX) {
		for_each_node(q) {
			struct array_cache **alc;
			int r;
			struct kmem_list3 *l3 = s->cs_cachep->nodelists[q];
			if (!l3 || OFF_SLAB(s->cs_cachep))
				continue;
			lockdep_set_class(&l3->list_lock, &on_slab_l3_key);
			alc = l3->alien;
			/*
			 * FIXME: This check for BAD_ALIEN_MAGIC
			 * should go away when common slab code is taught to
			 * work even without alien caches.
			 * Currently, non NUMA code returns BAD_ALIEN_MAGIC
			 * for alloc_alien_cache,
			 */
			if (!alc || (unsigned long)alc == BAD_ALIEN_MAGIC)
				continue;
			for_each_node(r) {
				if (alc[r])
					lockdep_set_class(&alc[r]->lock,
					     &on_slab_alc_key);
			}
		}
		s++;
	}
}
#else
static inline void init_lock_keys(void)
{
}
#endif

/*
 * Guard access to the cache-chain.
 */
static DEFINE_MUTEX(cache_chain_mutex);
static struct list_head cache_chain;

/*
 * chicken and egg problem: delay the per-cpu array allocation
 * until the general caches are up.
 */
static enum {
	NONE,
	PARTIAL_AC,
	PARTIAL_L3,
	EARLY,
	FULL
} g_cpucache_up;

/*
 * used by boot code to determine if it can use slab based allocator
 */
int slab_is_available(void)
{
	return g_cpucache_up >= EARLY;
}

static DEFINE_PER_CPU(struct delayed_work, reap_work);

static inline struct array_cache *cpu_cache_get(struct kmem_cache *cachep)
{
	return cachep->array[smp_processor_id()];
}

static inline struct kmem_cache *__find_general_cachep(size_t size,
							gfp_t gfpflags)
{
	struct cache_sizes *csizep = malloc_sizes;

#if DEBUG
	/* This happens if someone tries to call
	 * kmem_cache_create(), or __kmalloc(), before
	 * the generic caches are initialized.
	 */
	BUG_ON(malloc_sizes[INDEX_AC].cs_cachep == NULL);
#endif
	if (!size)
		return ZERO_SIZE_PTR;

	while (size > csizep->cs_size)
		csizep++;

	/*
	 * Really subtle: The last entry with cs->cs_size==ULONG_MAX
	 * has cs_{dma,}cachep==NULL. Thus no special case
	 * for large kmalloc calls required.
	 */
#ifdef CONFIG_ZONE_DMA
	if (unlikely(gfpflags & GFP_DMA))
		return csizep->cs_dmacachep;
#endif
	return csizep->cs_cachep;
}

static struct kmem_cache *kmem_find_general_cachep(size_t size, gfp_t gfpflags)
{
	return __find_general_cachep(size, gfpflags);
}

static size_t slab_mgmt_size(size_t nr_objs, size_t align)
{
	return ALIGN(sizeof(struct slab)+nr_objs*sizeof(kmem_bufctl_t), align);
}

/*
 * Calculate the number of objects and left-over bytes for a given buffer size.
 */
static void cache_estimate(unsigned long gfporder, size_t buffer_size,
			   size_t align, int flags, size_t *left_over,
			   unsigned int *num)
{
	int nr_objs;
	size_t mgmt_size;
	size_t slab_size = PAGE_SIZE << gfporder;

	/*
	 * The slab management structure can be either off the slab or
	 * on it. For the latter case, the memory allocated for a
	 * slab is used for:
	 *
	 * - The struct slab
	 * - One kmem_bufctl_t for each object
	 * - Padding to respect alignment of @align
	 * - @buffer_size bytes for each object
	 *
	 * If the slab management structure is off the slab, then the
	 * alignment will already be calculated into the size. Because
	 * the slabs are all pages aligned, the objects will be at the
	 * correct alignment when allocated.
	 */
	if (flags & CFLGS_OFF_SLAB) {
		mgmt_size = 0;
		nr_objs = slab_size / buffer_size;

		if (nr_objs > SLAB_LIMIT)
			nr_objs = SLAB_LIMIT;
	} else {
		/*
		 * Ignore padding for the initial guess. The padding
		 * is at most @align-1 bytes, and @buffer_size is at
		 * least @align. In the worst case, this result will
		 * be one greater than the number of objects that fit
		 * into the memory allocation when taking the padding
		 * into account.
		 */
		nr_objs = (slab_size - sizeof(struct slab)) /
			  (buffer_size + sizeof(kmem_bufctl_t));

		/*
		 * This calculated number will be either the right
		 * amount, or one greater than what we want.
		 */
		if (slab_mgmt_size(nr_objs, align) + nr_objs*buffer_size
		       > slab_size)
			nr_objs--;

		if (nr_objs > SLAB_LIMIT)
			nr_objs = SLAB_LIMIT;

		mgmt_size = slab_mgmt_size(nr_objs, align);
	}
	*num = nr_objs;
	*left_over = slab_size - nr_objs*buffer_size - mgmt_size;
}

#define slab_error(cachep, msg) __slab_error(__func__, cachep, msg)

static void __slab_error(const char *function, struct kmem_cache *cachep,
			char *msg)
{
	printk(KERN_ERR "slab error in %s(): cache `%s': %s\n",
	       function, cachep->name, msg);
	dump_stack();
}

/*
 * By default on NUMA we use alien caches to stage the freeing of
 * objects allocated from other nodes. This causes massive memory
 * inefficiencies when using fake NUMA setup to split memory into a
 * large number of small nodes, so it can be disabled on the command
 * line
  */

static int use_alien_caches __read_mostly = 1;
static int __init noaliencache_setup(char *s)
{
	use_alien_caches = 0;
	return 1;
}
__setup("noaliencache", noaliencache_setup);

#ifdef CONFIG_NUMA
/*
 * Special reaping functions for NUMA systems called from cache_reap().
 * These take care of doing round robin flushing of alien caches (containing
 * objects freed on different nodes from which they were allocated) and the
 * flushing of remote pcps by calling drain_node_pages.
 */
static DEFINE_PER_CPU(unsigned long, reap_node);

static void init_reap_node(int cpu)
{
	int node;

	node = next_node(cpu_to_node(cpu), node_online_map);
	if (node == MAX_NUMNODES)
		node = first_node(node_online_map);

	per_cpu(reap_node, cpu) = node;
}

static void next_reap_node(void)
{
	int node = __get_cpu_var(reap_node);

	node = next_node(node, node_online_map);
	if (unlikely(node >= MAX_NUMNODES))
		node = first_node(node_online_map);
	__get_cpu_var(reap_node) = node;
}

#else
#define init_reap_node(cpu) do { } while (0)
#define next_reap_node(void) do { } while (0)
#endif

/*
 * Initiate the reap timer running on the target CPU.  We run at around 1 to 2Hz
 * via the workqueue/eventd.
 * Add the CPU number into the expiration time to minimize the possibility of
 * the CPUs getting into lockstep and contending for the global cache chain
 * lock.
 */
static void __cpuinit start_cpu_timer(int cpu)
{
	struct delayed_work *reap_work = &per_cpu(reap_work, cpu);

	/*
	 * When this gets called from do_initcalls via cpucache_init(),
	 * init_workqueues() has already run, so keventd will be setup
	 * at that time.
	 */
	if (keventd_up() && reap_work->work.func == NULL) {
		init_reap_node(cpu);
		INIT_DELAYED_WORK(reap_work, cache_reap);
		schedule_delayed_work_on(cpu, reap_work,
					__round_jiffies_relative(HZ, cpu));
	}
}

static struct array_cache *alloc_arraycache(int node, int entries,
					    int batchcount, gfp_t gfp)
{
	int memsize = sizeof(void *) * entries + sizeof(struct array_cache);
	struct array_cache *nc = NULL;

	nc = kmalloc_node(memsize, gfp, node);
	/*
	 * The array_cache structures contain pointers to free object.
	 * However, when such objects are allocated or transfered to another
	 * cache the pointers are not cleared and they could be counted as
	 * valid references during a kmemleak scan. Therefore, kmemleak must
	 * not scan such objects.
	 */
	kmemleak_no_scan(nc);
	if (nc) {
		nc->avail = 0;
		nc->limit = entries;
		nc->batchcount = batchcount;
		nc->touched = 0;
		spin_lock_init(&nc->lock);
	}
	return nc;
}

/*
 * Transfer objects in one arraycache to another.
 * Locking must be handled by the caller.
 *
 * Return the number of entries transferred.
 */
static int transfer_objects(struct array_cache *to,
		struct array_cache *from, unsigned int max)
{
	/* Figure out how many entries to transfer */
	int nr = min(min(from->avail, max), to->limit - to->avail);

	if (!nr)
		return 0;

	memcpy(to->entry + to->avail, from->entry + from->avail -nr,
			sizeof(void *) *nr);

	from->avail -= nr;
	to->avail += nr;
	to->touched = 1;
	return nr;
}

#ifndef CONFIG_NUMA

#define drain_alien_cache(cachep, alien) do { } while (0)
#define reap_alien(cachep, l3) do { } while (0)

static inline struct array_cache **alloc_alien_cache(int node, int limit, gfp_t gfp)
{
	return (struct array_cache **)BAD_ALIEN_MAGIC;
}

static inline void free_alien_cache(struct array_cache **ac_ptr)
{
}

static inline int cache_free_alien(struct kmem_cache *cachep, void *objp)
{
	return 0;
}

static inline void *alternate_node_alloc(struct kmem_cache *cachep,
		gfp_t flags)
{
	return NULL;
}

static inline void *____cache_alloc_node(struct kmem_cache *cachep,
		 gfp_t flags, int nodeid)
{
	return NULL;
}

#else	/* CONFIG_NUMA */

static void *____cache_alloc_node(struct kmem_cache *, gfp_t, int);
static void *alternate_node_alloc(struct kmem_cache *, gfp_t);

static struct array_cache **alloc_alien_cache(int node, int limit, gfp_t gfp)
{
	struct array_cache **ac_ptr;
	int memsize = sizeof(void *) * nr_node_ids;
	int i;

	if (limit > 1)
		limit = 12;
	ac_ptr = kmalloc_node(memsize, gfp, node);
	if (ac_ptr) {
		for_each_node(i) {
			if (i == node || !node_online(i)) {
				ac_ptr[i] = NULL;
				continue;
			}
			ac_ptr[i] = alloc_arraycache(node, limit, 0xbaadf00d, gfp);
			if (!ac_ptr[i]) {
				for (i--; i >= 0; i--)
					kfree(ac_ptr[i]);
				kfree(ac_ptr);
				return NULL;
			}
		}
	}
	return ac_ptr;
}

static void free_alien_cache(struct array_cache **ac_ptr)
{
	int i;

	if (!ac_ptr)
		return;
	for_each_node(i)
	    kfree(ac_ptr[i]);
	kfree(ac_ptr);
}

static void __drain_alien_cache(struct kmem_cache *cachep,
				struct array_cache *ac, int node)
{
	struct kmem_list3 *rl3 = cachep->nodelists[node];

	if (ac->avail) {
		spin_lock(&rl3->list_lock);
		/*
		 * Stuff objects into the remote nodes shared array first.
		 * That way we could avoid the overhead of putting the objects
		 * into the free lists and getting them back later.
		 */
		if (rl3->shared)
			transfer_objects(rl3->shared, ac, ac->limit);

		free_block(cachep, ac->entry, ac->avail, node);
		ac->avail = 0;
		spin_unlock(&rl3->list_lock);
	}
}

/*
 * Called from cache_reap() to regularly drain alien caches round robin.
 */
static void reap_alien(struct kmem_cache *cachep, struct kmem_list3 *l3)
{
	int node = __get_cpu_var(reap_node);

	if (l3->alien) {
		struct array_cache *ac = l3->alien[node];

		if (ac && ac->avail && spin_trylock_irq(&ac->lock)) {
			__drain_alien_cache(cachep, ac, node);
			spin_unlock_irq(&ac->lock);
		}
	}
}

static void drain_alien_cache(struct kmem_cache *cachep,
				struct array_cache **alien)
{
	int i = 0;
	struct array_cache *ac;
	unsigned long flags;

	for_each_online_node(i) {
		ac = alien[i];
		if (ac) {
			spin_lock_irqsave(&ac->lock, flags);
			__drain_alien_cache(cachep, ac, i);
			spin_unlock_irqrestore(&ac->lock, flags);
		}
	}
}

static inline int cache_free_alien(struct kmem_cache *cachep, void *objp)
{
	struct slab *slabp = virt_to_slab(objp);
	int nodeid = slabp->nodeid;
	struct kmem_list3 *l3;
	struct array_cache *alien = NULL;
	int node;

	node = numa_node_id();

	/*
	 * Make sure we are not freeing a object from another node to the array
	 * cache on this cpu.
	 */
	if (likely(slabp->nodeid == node))
		return 0;

	l3 = cachep->nodelists[node];
	STATS_INC_NODEFREES(cachep);
	if (l3->alien && l3->alien[nodeid]) {
		alien = l3->alien[nodeid];
		spin_lock(&alien->lock);
		if (unlikely(alien->avail == alien->limit)) {
			STATS_INC_ACOVERFLOW(cachep);
			__drain_alien_cache(cachep, alien, nodeid);
		}
		alien->entry[alien->avail++] = objp;
		spin_unlock(&alien->lock);
	} else {
		spin_lock(&(cachep->nodelists[nodeid])->list_lock);
		free_block(cachep, &objp, 1, nodeid);
		spin_unlock(&(cachep->nodelists[nodeid])->list_lock);
	}
	return 1;
}
#endif

static void __cpuinit cpuup_canceled(long cpu)
{
	struct kmem_cache *cachep;
	struct kmem_list3 *l3 = NULL;
	int node = cpu_to_node(cpu);
	const struct cpumask *mask = cpumask_of_node(node);

	list_for_each_entry(cachep, &cache_chain, next) {
		struct array_cache *nc;
		struct array_cache *shared;
		struct array_cache **alien;

		/* cpu is dead; no one can alloc from it. */
		nc = cachep->array[cpu];
		cachep->array[cpu] = NULL;
		l3 = cachep->nodelists[node];

		if (!l3)
			goto free_array_cache;

		spin_lock_irq(&l3->list_lock);

		/* Free limit for this kmem_list3 */
		l3->free_limit -= cachep->batchcount;
		if (nc)
			free_block(cachep, nc->entry, nc->avail, node);

		if (!cpus_empty(*mask)) {
			spin_unlock_irq(&l3->list_lock);
			goto free_array_cache;
		}

		shared = l3->shared;
		if (shared) {
			free_block(cachep, shared->entry,
				   shared->avail, node);
			l3->shared = NULL;
		}

		alien = l3->alien;
		l3->alien = NULL;

		spin_unlock_irq(&l3->list_lock);

		kfree(shared);
		if (alien) {
			drain_alien_cache(cachep, alien);
			free_alien_cache(alien);
		}
free_array_cache:
		kfree(nc);
	}
	/*
	 * In the previous loop, all the objects were freed to
	 * the respective cache's slabs,  now we can go ahead and
	 * shrink each nodelist to its limit.
	 */
	list_for_each_entry(cachep, &cache_chain, next) {
		l3 = cachep->nodelists[node];
		if (!l3)
			continue;
		drain_freelist(cachep, l3, l3->free_objects);
	}
}

static int __cpuinit cpuup_prepare(long cpu)
{
	struct kmem_cache *cachep;
	struct kmem_list3 *l3 = NULL;
	int node = cpu_to_node(cpu);
	const int memsize = sizeof(struct kmem_list3);

	/*
	 * We need to do this right in the beginning since
	 * alloc_arraycache's are going to use this list.
	 * kmalloc_node allows us to add the slab to the right
	 * kmem_list3 and not this cpu's kmem_list3
	 */

	list_for_each_entry(cachep, &cache_chain, next) {
		/*
		 * Set up the size64 kmemlist for cpu before we can
		 * begin anything. Make sure some other cpu on this
		 * node has not already allocated this
		 */
		if (!cachep->nodelists[node]) {
			l3 = kmalloc_node(memsize, GFP_KERNEL, node);
			if (!l3)
				goto bad;
			kmem_list3_init(l3);
			l3->next_reap = jiffies + REAPTIMEOUT_LIST3 +
			    ((unsigned long)cachep) % REAPTIMEOUT_LIST3;

			/*
			 * The l3s don't come and go as CPUs come and
			 * go.  cache_chain_mutex is sufficient
			 * protection here.
			 */
			cachep->nodelists[node] = l3;
		}

		spin_lock_irq(&cachep->nodelists[node]->list_lock);
		cachep->nodelists[node]->free_limit =
			(1 + nr_cpus_node(node)) *
			cachep->batchcount + cachep->num;
		spin_unlock_irq(&cachep->nodelists[node]->list_lock);
	}

	/*
	 * Now we can go ahead with allocating the shared arrays and
	 * array caches
	 */
	list_for_each_entry(cachep, &cache_chain, next) {
		struct array_cache *nc;
		struct array_cache *shared = NULL;
		struct array_cache **alien = NULL;

		nc = alloc_arraycache(node, cachep->limit,
					cachep->batchcount, GFP_KERNEL);
		if (!nc)
			goto bad;
		if (cachep->shared) {
			shared = alloc_arraycache(node,
				cachep->shared * cachep->batchcount,
				0xbaadf00d, GFP_KERNEL);
			if (!shared) {
				kfree(nc);
				goto bad;
			}
		}
		if (use_alien_caches) {
			alien = alloc_alien_cache(node, cachep->limit, GFP_KERNEL);
			if (!alien) {
				kfree(shared);
				kfree(nc);
				goto bad;
			}
		}
		cachep->array[cpu] = nc;
		l3 = cachep->nodelists[node];
		BUG_ON(!l3);

		spin_lock_irq(&l3->list_lock);
		if (!l3->shared) {
			/*
			 * We are serialised from CPU_DEAD or
			 * CPU_UP_CANCELLED by the cpucontrol lock
			 */
			l3->shared = shared;
			shared = NULL;
		}
#ifdef CONFIG_NUMA
		if (!l3->alien) {
			l3->alien = alien;
			alien = NULL;
		}
#endif
		spin_unlock_irq(&l3->list_lock);
		kfree(shared);
		free_alien_cache(alien);
	}
	return 0;
bad:
	cpuup_canceled(cpu);
	return -ENOMEM;
}

static int __cpuinit cpuup_callback(struct notifier_block *nfb,
				    unsigned long action, void *hcpu)
{
	long cpu = (long)hcpu;
	int err = 0;

	switch (action) {
	case CPU_UP_PREPARE:
	case CPU_UP_PREPARE_FROZEN:
		mutex_lock(&cache_chain_mutex);
		err = cpuup_prepare(cpu);
		mutex_unlock(&cache_chain_mutex);
		break;
	case CPU_ONLINE:
	case CPU_ONLINE_FROZEN:
		start_cpu_timer(cpu);
		break;
#ifdef CONFIG_HOTPLUG_CPU
  	case CPU_DOWN_PREPARE:
  	case CPU_DOWN_PREPARE_FROZEN:
		/*
		 * Shutdown cache reaper. Note that the cache_chain_mutex is
		 * held so that if cache_reap() is invoked it cannot do
		 * anything expensive but will only modify reap_work
		 * and reschedule the timer.
		*/
		cancel_rearming_delayed_work(&per_cpu(reap_work, cpu));
		/* Now the cache_reaper is guaranteed to be not running. */
		per_cpu(reap_work, cpu).work.func = NULL;
  		break;
  	case CPU_DOWN_FAILED:
  	case CPU_DOWN_FAILED_FROZEN:
		start_cpu_timer(cpu);
  		break;
	case CPU_DEAD:
	case CPU_DEAD_FROZEN:
		/*
		 * Even if all the cpus of a node are down, we don't free the
		 * kmem_list3 of any cache. This to avoid a race between
		 * cpu_down, and a kmalloc allocation from another cpu for
		 * memory from the node of the cpu going down.  The list3
		 * structure is usually allocated from kmem_cache_create() and
		 * gets destroyed at kmem_cache_destroy().
		 */
		/* fall through */
#endif
	case CPU_UP_CANCELED:
	case CPU_UP_CANCELED_FROZEN:
		mutex_lock(&cache_chain_mutex);
		cpuup_canceled(cpu);
		mutex_unlock(&cache_chain_mutex);
		break;
	}
	return err ? NOTIFY_BAD : NOTIFY_OK;
}

static struct notifier_block __cpuinitdata cpucache_notifier = {
	&cpuup_callback, NULL, 0
};

/*
 * swap the static kmem_list3 with kmalloced memory
 */
static void init_list(struct kmem_cache *cachep, struct kmem_list3 *list,
			int nodeid)
{
	struct kmem_list3 *ptr;

	ptr = kmalloc_node(sizeof(struct kmem_list3), GFP_NOWAIT, nodeid);
	BUG_ON(!ptr);

	memcpy(ptr, list, sizeof(struct kmem_list3));
	/*
	 * Do not assume that spinlocks can be initialized via memcpy:
	 */
	spin_lock_init(&ptr->list_lock);

	MAKE_ALL_LISTS(cachep, ptr, nodeid);
	cachep->nodelists[nodeid] = ptr;
}

/*
 * For setting up all the kmem_list3s for cache whose buffer_size is same as
 * size of kmem_list3.
 */
static void __init set_up_list3s(struct kmem_cache *cachep, int index)
{
	int node;

	for_each_online_node(node) {
		cachep->nodelists[node] = &initkmem_list3[index + node];
		cachep->nodelists[node]->next_reap = jiffies +
		    REAPTIMEOUT_LIST3 +
		    ((unsigned long)cachep) % REAPTIMEOUT_LIST3;
	}
}

/*
 * Initialisation.  Called after the page allocator have been initialised and
 * before smp_init().
 */
void __init kmem_cache_init(void)
{
	size_t left_over;
	struct cache_sizes *sizes;
	struct cache_names *names;
	int i;
	int order;
	int node;

	if (num_possible_nodes() == 1)
		use_alien_caches = 0;

	for (i = 0; i < NUM_INIT_LISTS; i++) {
		kmem_list3_init(&initkmem_list3[i]);
		if (i < MAX_NUMNODES)
			cache_cache.nodelists[i] = NULL;
	}
	set_up_list3s(&cache_cache, CACHE_CACHE);

	/*
	 * Fragmentation resistance on low memory - only use bigger
	 * page orders on machines with more than 32MB of memory.
	 */
	if (num_physpages > (32 << 20) >> PAGE_SHIFT)
		slab_break_gfp_order = BREAK_GFP_ORDER_HI;

	/* Bootstrap is tricky, because several objects are allocated
	 * from caches that do not exist yet:
	 * 1) initialize the cache_cache cache: it contains the struct
	 *    kmem_cache structures of all caches, except cache_cache itself:
	 *    cache_cache is statically allocated.
	 *    Initially an __init data area is used for the head array and the
	 *    kmem_list3 structures, it's replaced with a kmalloc allocated
	 *    array at the end of the bootstrap.
	 * 2) Create the first kmalloc cache.
	 *    The struct kmem_cache for the new cache is allocated normally.
	 *    An __init data area is used for the head array.
	 * 3) Create the remaining kmalloc caches, with minimally sized
	 *    head arrays.
	 * 4) Replace the __init data head arrays for cache_cache and the first
	 *    kmalloc cache with kmalloc allocated arrays.
	 * 5) Replace the __init data for kmem_list3 for cache_cache and
	 *    the other cache's with kmalloc allocated memory.
	 * 6) Resize the head arrays of the kmalloc caches to their final sizes.
	 */

	node = numa_node_id();

	/* 1) create the cache_cache */
	INIT_LIST_HEAD(&cache_chain);
	list_add(&cache_cache.next, &cache_chain);
	cache_cache.colour_off = cache_line_size();
	cache_cache.array[smp_processor_id()] = &initarray_cache.cache;
	cache_cache.nodelists[node] = &initkmem_list3[CACHE_CACHE + node];

	/*
	 * struct kmem_cache size depends on nr_node_ids, which
	 * can be less than MAX_NUMNODES.
	 */
	cache_cache.buffer_size = offsetof(struct kmem_cache, nodelists) +
				 nr_node_ids * sizeof(struct kmem_list3 *);
#if DEBUG
	cache_cache.obj_size = cache_cache.buffer_size;
#endif
	cache_cache.buffer_size = ALIGN(cache_cache.buffer_size,
					cache_line_size());
	cache_cache.reciprocal_buffer_size =
		reciprocal_value(cache_cache.buffer_size);

	for (order = 0; order < MAX_ORDER; order++) {
		cache_estimate(order, cache_cache.buffer_size,
			cache_line_size(), 0, &left_over, &cache_cache.num);
		if (cache_cache.num)
			break;
	}
	BUG_ON(!cache_cache.num);
	cache_cache.gfporder = order;
	cache_cache.colour = left_over / cache_cache.colour_off;
	cache_cache.slab_size = ALIGN(cache_cache.num * sizeof(kmem_bufctl_t) +
				      sizeof(struct slab), cache_line_size());

	/* 2+3) create the kmalloc caches */
	sizes = malloc_sizes;
	names = cache_names;

	/*
	 * Initialize the caches that provide memory for the array cache and the
	 * kmem_list3 structures first.  Without this, further allocations will
	 * bug.
	 */

	sizes[INDEX_AC].cs_cachep = kmem_cache_create(names[INDEX_AC].name,
					sizes[INDEX_AC].cs_size,
					ARCH_KMALLOC_MINALIGN,
					ARCH_KMALLOC_FLAGS|SLAB_PANIC,
					NULL);

	if (INDEX_AC != INDEX_L3) {
		sizes[INDEX_L3].cs_cachep =
			kmem_cache_create(names[INDEX_L3].name,
				sizes[INDEX_L3].cs_size,
				ARCH_KMALLOC_MINALIGN,
				ARCH_KMALLOC_FLAGS|SLAB_PANIC,
				NULL);
	}

	slab_early_init = 0;

	while (sizes->cs_size != ULONG_MAX) {
		/*
		 * For performance, all the general caches are L1 aligned.
		 * This should be particularly beneficial on SMP boxes, as it
		 * eliminates "false sharing".
		 * Note for systems short on memory removing the alignment will
		 * allow tighter packing of the smaller caches.
		 */
		if (!sizes->cs_cachep) {
			sizes->cs_cachep = kmem_cache_create(names->name,
					sizes->cs_size,
					ARCH_KMALLOC_MINALIGN,
					ARCH_KMALLOC_FLAGS|SLAB_PANIC,
					NULL);
		}
#ifdef CONFIG_ZONE_DMA
		sizes->cs_dmacachep = kmem_cache_create(
					names->name_dma,
					sizes->cs_size,
					ARCH_KMALLOC_MINALIGN,
					ARCH_KMALLOC_FLAGS|SLAB_CACHE_DMA|
						SLAB_PANIC,
					NULL);
#endif
		sizes++;
		names++;
	}
	/* 4) Replace the bootstrap head arrays */
	{
		struct array_cache *ptr;

		ptr = kmalloc(sizeof(struct arraycache_init), GFP_NOWAIT);

		BUG_ON(cpu_cache_get(&cache_cache) != &initarray_cache.cache);
		memcpy(ptr, cpu_cache_get(&cache_cache),
		       sizeof(struct arraycache_init));
		/*
		 * Do not assume that spinlocks can be initialized via memcpy:
		 */
		spin_lock_init(&ptr->lock);

		cache_cache.array[smp_processor_id()] = ptr;

		ptr = kmalloc(sizeof(struct arraycache_init), GFP_NOWAIT);

		BUG_ON(cpu_cache_get(malloc_sizes[INDEX_AC].cs_cachep)
		       != &initarray_generic.cache);
		memcpy(ptr, cpu_cache_get(malloc_sizes[INDEX_AC].cs_cachep),
		       sizeof(struct arraycache_init));
		/*
		 * Do not assume that spinlocks can be initialized via memcpy:
		 */
		spin_lock_init(&ptr->lock);

		malloc_sizes[INDEX_AC].cs_cachep->array[smp_processor_id()] =
		    ptr;
	}
	/* 5) Replace the bootstrap kmem_list3's */
	{
		int nid;

		for_each_online_node(nid) {
			init_list(&cache_cache, &initkmem_list3[CACHE_CACHE + nid], nid);

			init_list(malloc_sizes[INDEX_AC].cs_cachep,
				  &initkmem_list3[SIZE_AC + nid], nid);

			if (INDEX_AC != INDEX_L3) {
				init_list(malloc_sizes[INDEX_L3].cs_cachep,
					  &initkmem_list3[SIZE_L3 + nid], nid);
			}
		}
	}

	g_cpucache_up = EARLY;

	/* Annotate slab for lockdep -- annotate the malloc caches */
	init_lock_keys();
}

void __init kmem_cache_init_late(void)
{
	struct kmem_cache *cachep;

	/*
	 * Interrupts are enabled now so all GFP allocations are safe.
	 */
	slab_gfp_mask = __GFP_BITS_MASK;

	/* 6) resize the head arrays to their final sizes */
	mutex_lock(&cache_chain_mutex);
	list_for_each_entry(cachep, &cache_chain, next)
		if (enable_cpucache(cachep, GFP_NOWAIT))
			BUG();
	mutex_unlock(&cache_chain_mutex);

	/* Done! */
	g_cpucache_up = FULL;

	/*
	 * Register a cpu startup notifier callback that initializes
	 * cpu_cache_get for all new cpus
	 */
	register_cpu_notifier(&cpucache_notifier);

	/*
	 * The reap timers are started later, with a module init call: That part
	 * of the kernel is not yet operational.
	 */
}

static int __init cpucache_init(void)
{
	int cpu;

	/*
	 * Register the timers that return unneeded pages to the page allocator
	 */
	for_each_online_cpu(cpu)
		start_cpu_timer(cpu);
	return 0;
}
__initcall(cpucache_init);

/*
 * Interface to system's page allocator. No need to hold the cache-lock.
 *
 * If we requested dmaable memory, we will get it. Even if we
 * did not request dmaable memory, we might get it, but that
 * would be relatively rare and ignorable.
 */
static void *kmem_getpages(struct kmem_cache *cachep, gfp_t flags, int nodeid)
{
	struct page *page;
	int nr_pages;
	int i;

#ifndef CONFIG_MMU
	/*
	 * Nommu uses slab's for process anonymous memory allocations, and thus
	 * requires __GFP_COMP to properly refcount higher order allocations
	 */
	flags |= __GFP_COMP;
#endif

	flags |= cachep->gfpflags;
	if (cachep->flags & SLAB_RECLAIM_ACCOUNT)
		flags |= __GFP_RECLAIMABLE;

<<<<<<< HEAD
	page = alloc_pages_node(nodeid, flags | __GFP_NOTRACK, cachep->gfporder);
=======
	page = alloc_pages_exact_node(nodeid, flags, cachep->gfporder);
>>>>>>> a34601c5
	if (!page)
		return NULL;

	nr_pages = (1 << cachep->gfporder);
	if (cachep->flags & SLAB_RECLAIM_ACCOUNT)
		add_zone_page_state(page_zone(page),
			NR_SLAB_RECLAIMABLE, nr_pages);
	else
		add_zone_page_state(page_zone(page),
			NR_SLAB_UNRECLAIMABLE, nr_pages);
	for (i = 0; i < nr_pages; i++)
		__SetPageSlab(page + i);

	if (kmemcheck_enabled && !(cachep->flags & SLAB_NOTRACK)) {
		kmemcheck_alloc_shadow(page, cachep->gfporder, flags, nodeid);

		if (cachep->ctor)
			kmemcheck_mark_uninitialized_pages(page, nr_pages);
		else
			kmemcheck_mark_unallocated_pages(page, nr_pages);
	}

	return page_address(page);
}

/*
 * Interface to system's page release.
 */
static void kmem_freepages(struct kmem_cache *cachep, void *addr)
{
	unsigned long i = (1 << cachep->gfporder);
	struct page *page = virt_to_page(addr);
	const unsigned long nr_freed = i;

	kmemcheck_free_shadow(page, cachep->gfporder);

	if (cachep->flags & SLAB_RECLAIM_ACCOUNT)
		sub_zone_page_state(page_zone(page),
				NR_SLAB_RECLAIMABLE, nr_freed);
	else
		sub_zone_page_state(page_zone(page),
				NR_SLAB_UNRECLAIMABLE, nr_freed);
	while (i--) {
		BUG_ON(!PageSlab(page));
		__ClearPageSlab(page);
		page++;
	}
	if (current->reclaim_state)
		current->reclaim_state->reclaimed_slab += nr_freed;
	free_pages((unsigned long)addr, cachep->gfporder);
}

static void kmem_rcu_free(struct rcu_head *head)
{
	struct slab_rcu *slab_rcu = (struct slab_rcu *)head;
	struct kmem_cache *cachep = slab_rcu->cachep;

	kmem_freepages(cachep, slab_rcu->addr);
	if (OFF_SLAB(cachep))
		kmem_cache_free(cachep->slabp_cache, slab_rcu);
}

#if DEBUG

#ifdef CONFIG_DEBUG_PAGEALLOC
static void store_stackinfo(struct kmem_cache *cachep, unsigned long *addr,
			    unsigned long caller)
{
	int size = obj_size(cachep);

	addr = (unsigned long *)&((char *)addr)[obj_offset(cachep)];

	if (size < 5 * sizeof(unsigned long))
		return;

	*addr++ = 0x12345678;
	*addr++ = caller;
	*addr++ = smp_processor_id();
	size -= 3 * sizeof(unsigned long);
	{
		unsigned long *sptr = &caller;
		unsigned long svalue;

		while (!kstack_end(sptr)) {
			svalue = *sptr++;
			if (kernel_text_address(svalue)) {
				*addr++ = svalue;
				size -= sizeof(unsigned long);
				if (size <= sizeof(unsigned long))
					break;
			}
		}

	}
	*addr++ = 0x87654321;
}
#endif

static void poison_obj(struct kmem_cache *cachep, void *addr, unsigned char val)
{
	int size = obj_size(cachep);
	addr = &((char *)addr)[obj_offset(cachep)];

	memset(addr, val, size);
	*(unsigned char *)(addr + size - 1) = POISON_END;
}

static void dump_line(char *data, int offset, int limit)
{
	int i;
	unsigned char error = 0;
	int bad_count = 0;

	printk(KERN_ERR "%03x:", offset);
	for (i = 0; i < limit; i++) {
		if (data[offset + i] != POISON_FREE) {
			error = data[offset + i];
			bad_count++;
		}
		printk(" %02x", (unsigned char)data[offset + i]);
	}
	printk("\n");

	if (bad_count == 1) {
		error ^= POISON_FREE;
		if (!(error & (error - 1))) {
			printk(KERN_ERR "Single bit error detected. Probably "
					"bad RAM.\n");
#ifdef CONFIG_X86
			printk(KERN_ERR "Run memtest86+ or a similar memory "
					"test tool.\n");
#else
			printk(KERN_ERR "Run a memory test tool.\n");
#endif
		}
	}
}
#endif

#if DEBUG

static void print_objinfo(struct kmem_cache *cachep, void *objp, int lines)
{
	int i, size;
	char *realobj;

	if (cachep->flags & SLAB_RED_ZONE) {
		printk(KERN_ERR "Redzone: 0x%llx/0x%llx.\n",
			*dbg_redzone1(cachep, objp),
			*dbg_redzone2(cachep, objp));
	}

	if (cachep->flags & SLAB_STORE_USER) {
		printk(KERN_ERR "Last user: [<%p>]",
			*dbg_userword(cachep, objp));
		print_symbol("(%s)",
				(unsigned long)*dbg_userword(cachep, objp));
		printk("\n");
	}
	realobj = (char *)objp + obj_offset(cachep);
	size = obj_size(cachep);
	for (i = 0; i < size && lines; i += 16, lines--) {
		int limit;
		limit = 16;
		if (i + limit > size)
			limit = size - i;
		dump_line(realobj, i, limit);
	}
}

static void check_poison_obj(struct kmem_cache *cachep, void *objp)
{
	char *realobj;
	int size, i;
	int lines = 0;

	realobj = (char *)objp + obj_offset(cachep);
	size = obj_size(cachep);

	for (i = 0; i < size; i++) {
		char exp = POISON_FREE;
		if (i == size - 1)
			exp = POISON_END;
		if (realobj[i] != exp) {
			int limit;
			/* Mismatch ! */
			/* Print header */
			if (lines == 0) {
				printk(KERN_ERR
					"Slab corruption: %s start=%p, len=%d\n",
					cachep->name, realobj, size);
				print_objinfo(cachep, objp, 0);
			}
			/* Hexdump the affected line */
			i = (i / 16) * 16;
			limit = 16;
			if (i + limit > size)
				limit = size - i;
			dump_line(realobj, i, limit);
			i += 16;
			lines++;
			/* Limit to 5 lines */
			if (lines > 5)
				break;
		}
	}
	if (lines != 0) {
		/* Print some data about the neighboring objects, if they
		 * exist:
		 */
		struct slab *slabp = virt_to_slab(objp);
		unsigned int objnr;

		objnr = obj_to_index(cachep, slabp, objp);
		if (objnr) {
			objp = index_to_obj(cachep, slabp, objnr - 1);
			realobj = (char *)objp + obj_offset(cachep);
			printk(KERN_ERR "Prev obj: start=%p, len=%d\n",
			       realobj, size);
			print_objinfo(cachep, objp, 2);
		}
		if (objnr + 1 < cachep->num) {
			objp = index_to_obj(cachep, slabp, objnr + 1);
			realobj = (char *)objp + obj_offset(cachep);
			printk(KERN_ERR "Next obj: start=%p, len=%d\n",
			       realobj, size);
			print_objinfo(cachep, objp, 2);
		}
	}
}
#endif

#if DEBUG
static void slab_destroy_debugcheck(struct kmem_cache *cachep, struct slab *slabp)
{
	int i;
	for (i = 0; i < cachep->num; i++) {
		void *objp = index_to_obj(cachep, slabp, i);

		if (cachep->flags & SLAB_POISON) {
#ifdef CONFIG_DEBUG_PAGEALLOC
			if (cachep->buffer_size % PAGE_SIZE == 0 &&
					OFF_SLAB(cachep))
				kernel_map_pages(virt_to_page(objp),
					cachep->buffer_size / PAGE_SIZE, 1);
			else
				check_poison_obj(cachep, objp);
#else
			check_poison_obj(cachep, objp);
#endif
		}
		if (cachep->flags & SLAB_RED_ZONE) {
			if (*dbg_redzone1(cachep, objp) != RED_INACTIVE)
				slab_error(cachep, "start of a freed object "
					   "was overwritten");
			if (*dbg_redzone2(cachep, objp) != RED_INACTIVE)
				slab_error(cachep, "end of a freed object "
					   "was overwritten");
		}
	}
}
#else
static void slab_destroy_debugcheck(struct kmem_cache *cachep, struct slab *slabp)
{
}
#endif

/**
 * slab_destroy - destroy and release all objects in a slab
 * @cachep: cache pointer being destroyed
 * @slabp: slab pointer being destroyed
 *
 * Destroy all the objs in a slab, and release the mem back to the system.
 * Before calling the slab must have been unlinked from the cache.  The
 * cache-lock is not held/needed.
 */
static void slab_destroy(struct kmem_cache *cachep, struct slab *slabp)
{
	void *addr = slabp->s_mem - slabp->colouroff;

	slab_destroy_debugcheck(cachep, slabp);
	if (unlikely(cachep->flags & SLAB_DESTROY_BY_RCU)) {
		struct slab_rcu *slab_rcu;

		slab_rcu = (struct slab_rcu *)slabp;
		slab_rcu->cachep = cachep;
		slab_rcu->addr = addr;
		call_rcu(&slab_rcu->head, kmem_rcu_free);
	} else {
		kmem_freepages(cachep, addr);
		if (OFF_SLAB(cachep))
			kmem_cache_free(cachep->slabp_cache, slabp);
	}
}

static void __kmem_cache_destroy(struct kmem_cache *cachep)
{
	int i;
	struct kmem_list3 *l3;

	for_each_online_cpu(i)
	    kfree(cachep->array[i]);

	/* NUMA: free the list3 structures */
	for_each_online_node(i) {
		l3 = cachep->nodelists[i];
		if (l3) {
			kfree(l3->shared);
			free_alien_cache(l3->alien);
			kfree(l3);
		}
	}
	kmem_cache_free(&cache_cache, cachep);
}


/**
 * calculate_slab_order - calculate size (page order) of slabs
 * @cachep: pointer to the cache that is being created
 * @size: size of objects to be created in this cache.
 * @align: required alignment for the objects.
 * @flags: slab allocation flags
 *
 * Also calculates the number of objects per slab.
 *
 * This could be made much more intelligent.  For now, try to avoid using
 * high order pages for slabs.  When the gfp() functions are more friendly
 * towards high-order requests, this should be changed.
 */
static size_t calculate_slab_order(struct kmem_cache *cachep,
			size_t size, size_t align, unsigned long flags)
{
	unsigned long offslab_limit;
	size_t left_over = 0;
	int gfporder;

	for (gfporder = 0; gfporder <= KMALLOC_MAX_ORDER; gfporder++) {
		unsigned int num;
		size_t remainder;

		cache_estimate(gfporder, size, align, flags, &remainder, &num);
		if (!num)
			continue;

		if (flags & CFLGS_OFF_SLAB) {
			/*
			 * Max number of objs-per-slab for caches which
			 * use off-slab slabs. Needed to avoid a possible
			 * looping condition in cache_grow().
			 */
			offslab_limit = size - sizeof(struct slab);
			offslab_limit /= sizeof(kmem_bufctl_t);

 			if (num > offslab_limit)
				break;
		}

		/* Found something acceptable - save it away */
		cachep->num = num;
		cachep->gfporder = gfporder;
		left_over = remainder;

		/*
		 * A VFS-reclaimable slab tends to have most allocations
		 * as GFP_NOFS and we really don't want to have to be allocating
		 * higher-order pages when we are unable to shrink dcache.
		 */
		if (flags & SLAB_RECLAIM_ACCOUNT)
			break;

		/*
		 * Large number of objects is good, but very large slabs are
		 * currently bad for the gfp()s.
		 */
		if (gfporder >= slab_break_gfp_order)
			break;

		/*
		 * Acceptable internal fragmentation?
		 */
		if (left_over * 8 <= (PAGE_SIZE << gfporder))
			break;
	}
	return left_over;
}

static int __init_refok setup_cpu_cache(struct kmem_cache *cachep, gfp_t gfp)
{
	if (g_cpucache_up == FULL)
		return enable_cpucache(cachep, gfp);

	if (g_cpucache_up == NONE) {
		/*
		 * Note: the first kmem_cache_create must create the cache
		 * that's used by kmalloc(24), otherwise the creation of
		 * further caches will BUG().
		 */
		cachep->array[smp_processor_id()] = &initarray_generic.cache;

		/*
		 * If the cache that's used by kmalloc(sizeof(kmem_list3)) is
		 * the first cache, then we need to set up all its list3s,
		 * otherwise the creation of further caches will BUG().
		 */
		set_up_list3s(cachep, SIZE_AC);
		if (INDEX_AC == INDEX_L3)
			g_cpucache_up = PARTIAL_L3;
		else
			g_cpucache_up = PARTIAL_AC;
	} else {
		cachep->array[smp_processor_id()] =
			kmalloc(sizeof(struct arraycache_init), gfp);

		if (g_cpucache_up == PARTIAL_AC) {
			set_up_list3s(cachep, SIZE_L3);
			g_cpucache_up = PARTIAL_L3;
		} else {
			int node;
			for_each_online_node(node) {
				cachep->nodelists[node] =
				    kmalloc_node(sizeof(struct kmem_list3),
						gfp, node);
				BUG_ON(!cachep->nodelists[node]);
				kmem_list3_init(cachep->nodelists[node]);
			}
		}
	}
	cachep->nodelists[numa_node_id()]->next_reap =
			jiffies + REAPTIMEOUT_LIST3 +
			((unsigned long)cachep) % REAPTIMEOUT_LIST3;

	cpu_cache_get(cachep)->avail = 0;
	cpu_cache_get(cachep)->limit = BOOT_CPUCACHE_ENTRIES;
	cpu_cache_get(cachep)->batchcount = 1;
	cpu_cache_get(cachep)->touched = 0;
	cachep->batchcount = 1;
	cachep->limit = BOOT_CPUCACHE_ENTRIES;
	return 0;
}

/**
 * kmem_cache_create - Create a cache.
 * @name: A string which is used in /proc/slabinfo to identify this cache.
 * @size: The size of objects to be created in this cache.
 * @align: The required alignment for the objects.
 * @flags: SLAB flags
 * @ctor: A constructor for the objects.
 *
 * Returns a ptr to the cache on success, NULL on failure.
 * Cannot be called within a int, but can be interrupted.
 * The @ctor is run when new pages are allocated by the cache.
 *
 * @name must be valid until the cache is destroyed. This implies that
 * the module calling this has to destroy the cache before getting unloaded.
 * Note that kmem_cache_name() is not guaranteed to return the same pointer,
 * therefore applications must manage it themselves.
 *
 * The flags are
 *
 * %SLAB_POISON - Poison the slab with a known test pattern (a5a5a5a5)
 * to catch references to uninitialised memory.
 *
 * %SLAB_RED_ZONE - Insert `Red' zones around the allocated memory to check
 * for buffer overruns.
 *
 * %SLAB_HWCACHE_ALIGN - Align the objects in this cache to a hardware
 * cacheline.  This can be beneficial if you're counting cycles as closely
 * as davem.
 */
struct kmem_cache *
kmem_cache_create (const char *name, size_t size, size_t align,
	unsigned long flags, void (*ctor)(void *))
{
	size_t left_over, slab_size, ralign;
	struct kmem_cache *cachep = NULL, *pc;
	gfp_t gfp;

	/*
	 * Sanity checks... these are all serious usage bugs.
	 */
	if (!name || in_interrupt() || (size < BYTES_PER_WORD) ||
	    size > KMALLOC_MAX_SIZE) {
		printk(KERN_ERR "%s: Early error in slab %s\n", __func__,
				name);
		BUG();
	}

	/*
	 * We use cache_chain_mutex to ensure a consistent view of
	 * cpu_online_mask as well.  Please see cpuup_callback
	 */
	if (slab_is_available()) {
		get_online_cpus();
		mutex_lock(&cache_chain_mutex);
	}

	list_for_each_entry(pc, &cache_chain, next) {
		char tmp;
		int res;

		/*
		 * This happens when the module gets unloaded and doesn't
		 * destroy its slab cache and no-one else reuses the vmalloc
		 * area of the module.  Print a warning.
		 */
		res = probe_kernel_address(pc->name, tmp);
		if (res) {
			printk(KERN_ERR
			       "SLAB: cache with size %d has lost its name\n",
			       pc->buffer_size);
			continue;
		}

		if (!strcmp(pc->name, name)) {
			printk(KERN_ERR
			       "kmem_cache_create: duplicate cache %s\n", name);
			dump_stack();
			goto oops;
		}
	}

#if DEBUG
	WARN_ON(strchr(name, ' '));	/* It confuses parsers */
#if FORCED_DEBUG
	/*
	 * Enable redzoning and last user accounting, except for caches with
	 * large objects, if the increased size would increase the object size
	 * above the next power of two: caches with object sizes just above a
	 * power of two have a significant amount of internal fragmentation.
	 */
	if (size < 4096 || fls(size - 1) == fls(size-1 + REDZONE_ALIGN +
						2 * sizeof(unsigned long long)))
		flags |= SLAB_RED_ZONE | SLAB_STORE_USER;
	if (!(flags & SLAB_DESTROY_BY_RCU))
		flags |= SLAB_POISON;
#endif
	if (flags & SLAB_DESTROY_BY_RCU)
		BUG_ON(flags & SLAB_POISON);
#endif
	/*
	 * Always checks flags, a caller might be expecting debug support which
	 * isn't available.
	 */
	BUG_ON(flags & ~CREATE_MASK);

	/*
	 * Check that size is in terms of words.  This is needed to avoid
	 * unaligned accesses for some archs when redzoning is used, and makes
	 * sure any on-slab bufctl's are also correctly aligned.
	 */
	if (size & (BYTES_PER_WORD - 1)) {
		size += (BYTES_PER_WORD - 1);
		size &= ~(BYTES_PER_WORD - 1);
	}

	/* calculate the final buffer alignment: */

	/* 1) arch recommendation: can be overridden for debug */
	if (flags & SLAB_HWCACHE_ALIGN) {
		/*
		 * Default alignment: as specified by the arch code.  Except if
		 * an object is really small, then squeeze multiple objects into
		 * one cacheline.
		 */
		ralign = cache_line_size();
		while (size <= ralign / 2)
			ralign /= 2;
	} else {
		ralign = BYTES_PER_WORD;
	}

	/*
	 * Redzoning and user store require word alignment or possibly larger.
	 * Note this will be overridden by architecture or caller mandated
	 * alignment if either is greater than BYTES_PER_WORD.
	 */
	if (flags & SLAB_STORE_USER)
		ralign = BYTES_PER_WORD;

	if (flags & SLAB_RED_ZONE) {
		ralign = REDZONE_ALIGN;
		/* If redzoning, ensure that the second redzone is suitably
		 * aligned, by adjusting the object size accordingly. */
		size += REDZONE_ALIGN - 1;
		size &= ~(REDZONE_ALIGN - 1);
	}

	/* 2) arch mandated alignment */
	if (ralign < ARCH_SLAB_MINALIGN) {
		ralign = ARCH_SLAB_MINALIGN;
	}
	/* 3) caller mandated alignment */
	if (ralign < align) {
		ralign = align;
	}
	/* disable debug if necessary */
	if (ralign > __alignof__(unsigned long long))
		flags &= ~(SLAB_RED_ZONE | SLAB_STORE_USER);
	/*
	 * 4) Store it.
	 */
	align = ralign;

	if (slab_is_available())
		gfp = GFP_KERNEL;
	else
		gfp = GFP_NOWAIT;

	/* Get cache's description obj. */
	cachep = kmem_cache_zalloc(&cache_cache, gfp);
	if (!cachep)
		goto oops;

#if DEBUG
	cachep->obj_size = size;

	/*
	 * Both debugging options require word-alignment which is calculated
	 * into align above.
	 */
	if (flags & SLAB_RED_ZONE) {
		/* add space for red zone words */
		cachep->obj_offset += sizeof(unsigned long long);
		size += 2 * sizeof(unsigned long long);
	}
	if (flags & SLAB_STORE_USER) {
		/* user store requires one word storage behind the end of
		 * the real object. But if the second red zone needs to be
		 * aligned to 64 bits, we must allow that much space.
		 */
		if (flags & SLAB_RED_ZONE)
			size += REDZONE_ALIGN;
		else
			size += BYTES_PER_WORD;
	}
#if FORCED_DEBUG && defined(CONFIG_DEBUG_PAGEALLOC)
	if (size >= malloc_sizes[INDEX_L3 + 1].cs_size
	    && cachep->obj_size > cache_line_size() && size < PAGE_SIZE) {
		cachep->obj_offset += PAGE_SIZE - size;
		size = PAGE_SIZE;
	}
#endif
#endif

	/*
	 * Determine if the slab management is 'on' or 'off' slab.
	 * (bootstrapping cannot cope with offslab caches so don't do
	 * it too early on.)
	 */
	if ((size >= (PAGE_SIZE >> 3)) && !slab_early_init)
		/*
		 * Size is large, assume best to place the slab management obj
		 * off-slab (should allow better packing of objs).
		 */
		flags |= CFLGS_OFF_SLAB;

	size = ALIGN(size, align);

	left_over = calculate_slab_order(cachep, size, align, flags);

	if (!cachep->num) {
		printk(KERN_ERR
		       "kmem_cache_create: couldn't create cache %s.\n", name);
		kmem_cache_free(&cache_cache, cachep);
		cachep = NULL;
		goto oops;
	}
	slab_size = ALIGN(cachep->num * sizeof(kmem_bufctl_t)
			  + sizeof(struct slab), align);

	/*
	 * If the slab has been placed off-slab, and we have enough space then
	 * move it on-slab. This is at the expense of any extra colouring.
	 */
	if (flags & CFLGS_OFF_SLAB && left_over >= slab_size) {
		flags &= ~CFLGS_OFF_SLAB;
		left_over -= slab_size;
	}

	if (flags & CFLGS_OFF_SLAB) {
		/* really off slab. No need for manual alignment */
		slab_size =
		    cachep->num * sizeof(kmem_bufctl_t) + sizeof(struct slab);
	}

	cachep->colour_off = cache_line_size();
	/* Offset must be a multiple of the alignment. */
	if (cachep->colour_off < align)
		cachep->colour_off = align;
	cachep->colour = left_over / cachep->colour_off;
	cachep->slab_size = slab_size;
	cachep->flags = flags;
	cachep->gfpflags = 0;
	if (CONFIG_ZONE_DMA_FLAG && (flags & SLAB_CACHE_DMA))
		cachep->gfpflags |= GFP_DMA;
	cachep->buffer_size = size;
	cachep->reciprocal_buffer_size = reciprocal_value(size);

	if (flags & CFLGS_OFF_SLAB) {
		cachep->slabp_cache = kmem_find_general_cachep(slab_size, 0u);
		/*
		 * This is a possibility for one of the malloc_sizes caches.
		 * But since we go off slab only for object size greater than
		 * PAGE_SIZE/8, and malloc_sizes gets created in ascending order,
		 * this should not happen at all.
		 * But leave a BUG_ON for some lucky dude.
		 */
		BUG_ON(ZERO_OR_NULL_PTR(cachep->slabp_cache));
	}
	cachep->ctor = ctor;
	cachep->name = name;

	if (setup_cpu_cache(cachep, gfp)) {
		__kmem_cache_destroy(cachep);
		cachep = NULL;
		goto oops;
	}

	/* cache setup completed, link it into the list */
	list_add(&cachep->next, &cache_chain);
oops:
	if (!cachep && (flags & SLAB_PANIC))
		panic("kmem_cache_create(): failed to create slab `%s'\n",
		      name);
	if (slab_is_available()) {
		mutex_unlock(&cache_chain_mutex);
		put_online_cpus();
	}
	return cachep;
}
EXPORT_SYMBOL(kmem_cache_create);

#if DEBUG
static void check_irq_off(void)
{
	BUG_ON(!irqs_disabled());
}

static void check_irq_on(void)
{
	BUG_ON(irqs_disabled());
}

static void check_spinlock_acquired(struct kmem_cache *cachep)
{
#ifdef CONFIG_SMP
	check_irq_off();
	assert_spin_locked(&cachep->nodelists[numa_node_id()]->list_lock);
#endif
}

static void check_spinlock_acquired_node(struct kmem_cache *cachep, int node)
{
#ifdef CONFIG_SMP
	check_irq_off();
	assert_spin_locked(&cachep->nodelists[node]->list_lock);
#endif
}

#else
#define check_irq_off()	do { } while(0)
#define check_irq_on()	do { } while(0)
#define check_spinlock_acquired(x) do { } while(0)
#define check_spinlock_acquired_node(x, y) do { } while(0)
#endif

static void drain_array(struct kmem_cache *cachep, struct kmem_list3 *l3,
			struct array_cache *ac,
			int force, int node);

static void do_drain(void *arg)
{
	struct kmem_cache *cachep = arg;
	struct array_cache *ac;
	int node = numa_node_id();

	check_irq_off();
	ac = cpu_cache_get(cachep);
	spin_lock(&cachep->nodelists[node]->list_lock);
	free_block(cachep, ac->entry, ac->avail, node);
	spin_unlock(&cachep->nodelists[node]->list_lock);
	ac->avail = 0;
}

static void drain_cpu_caches(struct kmem_cache *cachep)
{
	struct kmem_list3 *l3;
	int node;

	on_each_cpu(do_drain, cachep, 1);
	check_irq_on();
	for_each_online_node(node) {
		l3 = cachep->nodelists[node];
		if (l3 && l3->alien)
			drain_alien_cache(cachep, l3->alien);
	}

	for_each_online_node(node) {
		l3 = cachep->nodelists[node];
		if (l3)
			drain_array(cachep, l3, l3->shared, 1, node);
	}
}

/*
 * Remove slabs from the list of free slabs.
 * Specify the number of slabs to drain in tofree.
 *
 * Returns the actual number of slabs released.
 */
static int drain_freelist(struct kmem_cache *cache,
			struct kmem_list3 *l3, int tofree)
{
	struct list_head *p;
	int nr_freed;
	struct slab *slabp;

	nr_freed = 0;
	while (nr_freed < tofree && !list_empty(&l3->slabs_free)) {

		spin_lock_irq(&l3->list_lock);
		p = l3->slabs_free.prev;
		if (p == &l3->slabs_free) {
			spin_unlock_irq(&l3->list_lock);
			goto out;
		}

		slabp = list_entry(p, struct slab, list);
#if DEBUG
		BUG_ON(slabp->inuse);
#endif
		list_del(&slabp->list);
		/*
		 * Safe to drop the lock. The slab is no longer linked
		 * to the cache.
		 */
		l3->free_objects -= cache->num;
		spin_unlock_irq(&l3->list_lock);
		slab_destroy(cache, slabp);
		nr_freed++;
	}
out:
	return nr_freed;
}

/* Called with cache_chain_mutex held to protect against cpu hotplug */
static int __cache_shrink(struct kmem_cache *cachep)
{
	int ret = 0, i = 0;
	struct kmem_list3 *l3;

	drain_cpu_caches(cachep);

	check_irq_on();
	for_each_online_node(i) {
		l3 = cachep->nodelists[i];
		if (!l3)
			continue;

		drain_freelist(cachep, l3, l3->free_objects);

		ret += !list_empty(&l3->slabs_full) ||
			!list_empty(&l3->slabs_partial);
	}
	return (ret ? 1 : 0);
}

/**
 * kmem_cache_shrink - Shrink a cache.
 * @cachep: The cache to shrink.
 *
 * Releases as many slabs as possible for a cache.
 * To help debugging, a zero exit status indicates all slabs were released.
 */
int kmem_cache_shrink(struct kmem_cache *cachep)
{
	int ret;
	BUG_ON(!cachep || in_interrupt());

	get_online_cpus();
	mutex_lock(&cache_chain_mutex);
	ret = __cache_shrink(cachep);
	mutex_unlock(&cache_chain_mutex);
	put_online_cpus();
	return ret;
}
EXPORT_SYMBOL(kmem_cache_shrink);

/**
 * kmem_cache_destroy - delete a cache
 * @cachep: the cache to destroy
 *
 * Remove a &struct kmem_cache object from the slab cache.
 *
 * It is expected this function will be called by a module when it is
 * unloaded.  This will remove the cache completely, and avoid a duplicate
 * cache being allocated each time a module is loaded and unloaded, if the
 * module doesn't have persistent in-kernel storage across loads and unloads.
 *
 * The cache must be empty before calling this function.
 *
 * The caller must guarantee that noone will allocate memory from the cache
 * during the kmem_cache_destroy().
 */
void kmem_cache_destroy(struct kmem_cache *cachep)
{
	BUG_ON(!cachep || in_interrupt());

	/* Find the cache in the chain of caches. */
	get_online_cpus();
	mutex_lock(&cache_chain_mutex);
	/*
	 * the chain is never empty, cache_cache is never destroyed
	 */
	list_del(&cachep->next);
	if (__cache_shrink(cachep)) {
		slab_error(cachep, "Can't free all objects");
		list_add(&cachep->next, &cache_chain);
		mutex_unlock(&cache_chain_mutex);
		put_online_cpus();
		return;
	}

	if (unlikely(cachep->flags & SLAB_DESTROY_BY_RCU))
		synchronize_rcu();

	__kmem_cache_destroy(cachep);
	mutex_unlock(&cache_chain_mutex);
	put_online_cpus();
}
EXPORT_SYMBOL(kmem_cache_destroy);

/*
 * Get the memory for a slab management obj.
 * For a slab cache when the slab descriptor is off-slab, slab descriptors
 * always come from malloc_sizes caches.  The slab descriptor cannot
 * come from the same cache which is getting created because,
 * when we are searching for an appropriate cache for these
 * descriptors in kmem_cache_create, we search through the malloc_sizes array.
 * If we are creating a malloc_sizes cache here it would not be visible to
 * kmem_find_general_cachep till the initialization is complete.
 * Hence we cannot have slabp_cache same as the original cache.
 */
static struct slab *alloc_slabmgmt(struct kmem_cache *cachep, void *objp,
				   int colour_off, gfp_t local_flags,
				   int nodeid)
{
	struct slab *slabp;

	if (OFF_SLAB(cachep)) {
		/* Slab management obj is off-slab. */
		slabp = kmem_cache_alloc_node(cachep->slabp_cache,
					      local_flags, nodeid);
		/*
		 * If the first object in the slab is leaked (it's allocated
		 * but no one has a reference to it), we want to make sure
		 * kmemleak does not treat the ->s_mem pointer as a reference
		 * to the object. Otherwise we will not report the leak.
		 */
		kmemleak_scan_area(slabp, offsetof(struct slab, list),
				   sizeof(struct list_head), local_flags);
		if (!slabp)
			return NULL;
	} else {
		slabp = objp + colour_off;
		colour_off += cachep->slab_size;
	}
	slabp->inuse = 0;
	slabp->colouroff = colour_off;
	slabp->s_mem = objp + colour_off;
	slabp->nodeid = nodeid;
	slabp->free = 0;
	return slabp;
}

static inline kmem_bufctl_t *slab_bufctl(struct slab *slabp)
{
	return (kmem_bufctl_t *) (slabp + 1);
}

static void cache_init_objs(struct kmem_cache *cachep,
			    struct slab *slabp)
{
	int i;

	for (i = 0; i < cachep->num; i++) {
		void *objp = index_to_obj(cachep, slabp, i);
#if DEBUG
		/* need to poison the objs? */
		if (cachep->flags & SLAB_POISON)
			poison_obj(cachep, objp, POISON_FREE);
		if (cachep->flags & SLAB_STORE_USER)
			*dbg_userword(cachep, objp) = NULL;

		if (cachep->flags & SLAB_RED_ZONE) {
			*dbg_redzone1(cachep, objp) = RED_INACTIVE;
			*dbg_redzone2(cachep, objp) = RED_INACTIVE;
		}
		/*
		 * Constructors are not allowed to allocate memory from the same
		 * cache which they are a constructor for.  Otherwise, deadlock.
		 * They must also be threaded.
		 */
		if (cachep->ctor && !(cachep->flags & SLAB_POISON))
			cachep->ctor(objp + obj_offset(cachep));

		if (cachep->flags & SLAB_RED_ZONE) {
			if (*dbg_redzone2(cachep, objp) != RED_INACTIVE)
				slab_error(cachep, "constructor overwrote the"
					   " end of an object");
			if (*dbg_redzone1(cachep, objp) != RED_INACTIVE)
				slab_error(cachep, "constructor overwrote the"
					   " start of an object");
		}
		if ((cachep->buffer_size % PAGE_SIZE) == 0 &&
			    OFF_SLAB(cachep) && cachep->flags & SLAB_POISON)
			kernel_map_pages(virt_to_page(objp),
					 cachep->buffer_size / PAGE_SIZE, 0);
#else
		if (cachep->ctor)
			cachep->ctor(objp);
#endif
		slab_bufctl(slabp)[i] = i + 1;
	}
	slab_bufctl(slabp)[i - 1] = BUFCTL_END;
}

static void kmem_flagcheck(struct kmem_cache *cachep, gfp_t flags)
{
	if (CONFIG_ZONE_DMA_FLAG) {
		if (flags & GFP_DMA)
			BUG_ON(!(cachep->gfpflags & GFP_DMA));
		else
			BUG_ON(cachep->gfpflags & GFP_DMA);
	}
}

static void *slab_get_obj(struct kmem_cache *cachep, struct slab *slabp,
				int nodeid)
{
	void *objp = index_to_obj(cachep, slabp, slabp->free);
	kmem_bufctl_t next;

	slabp->inuse++;
	next = slab_bufctl(slabp)[slabp->free];
#if DEBUG
	slab_bufctl(slabp)[slabp->free] = BUFCTL_FREE;
	WARN_ON(slabp->nodeid != nodeid);
#endif
	slabp->free = next;

	return objp;
}

static void slab_put_obj(struct kmem_cache *cachep, struct slab *slabp,
				void *objp, int nodeid)
{
	unsigned int objnr = obj_to_index(cachep, slabp, objp);

#if DEBUG
	/* Verify that the slab belongs to the intended node */
	WARN_ON(slabp->nodeid != nodeid);

	if (slab_bufctl(slabp)[objnr] + 1 <= SLAB_LIMIT + 1) {
		printk(KERN_ERR "slab: double free detected in cache "
				"'%s', objp %p\n", cachep->name, objp);
		BUG();
	}
#endif
	slab_bufctl(slabp)[objnr] = slabp->free;
	slabp->free = objnr;
	slabp->inuse--;
}

/*
 * Map pages beginning at addr to the given cache and slab. This is required
 * for the slab allocator to be able to lookup the cache and slab of a
 * virtual address for kfree, ksize, kmem_ptr_validate, and slab debugging.
 */
static void slab_map_pages(struct kmem_cache *cache, struct slab *slab,
			   void *addr)
{
	int nr_pages;
	struct page *page;

	page = virt_to_page(addr);

	nr_pages = 1;
	if (likely(!PageCompound(page)))
		nr_pages <<= cache->gfporder;

	do {
		page_set_cache(page, cache);
		page_set_slab(page, slab);
		page++;
	} while (--nr_pages);
}

/*
 * Grow (by 1) the number of slabs within a cache.  This is called by
 * kmem_cache_alloc() when there are no active objs left in a cache.
 */
static int cache_grow(struct kmem_cache *cachep,
		gfp_t flags, int nodeid, void *objp)
{
	struct slab *slabp;
	size_t offset;
	gfp_t local_flags;
	struct kmem_list3 *l3;

	/*
	 * Be lazy and only check for valid flags here,  keeping it out of the
	 * critical path in kmem_cache_alloc().
	 */
	BUG_ON(flags & GFP_SLAB_BUG_MASK);
	local_flags = flags & (GFP_CONSTRAINT_MASK|GFP_RECLAIM_MASK);

	/* Take the l3 list lock to change the colour_next on this node */
	check_irq_off();
	l3 = cachep->nodelists[nodeid];
	spin_lock(&l3->list_lock);

	/* Get colour for the slab, and cal the next value. */
	offset = l3->colour_next;
	l3->colour_next++;
	if (l3->colour_next >= cachep->colour)
		l3->colour_next = 0;
	spin_unlock(&l3->list_lock);

	offset *= cachep->colour_off;

	if (local_flags & __GFP_WAIT)
		local_irq_enable();

	/*
	 * The test for missing atomic flag is performed here, rather than
	 * the more obvious place, simply to reduce the critical path length
	 * in kmem_cache_alloc(). If a caller is seriously mis-behaving they
	 * will eventually be caught here (where it matters).
	 */
	kmem_flagcheck(cachep, flags);

	/*
	 * Get mem for the objs.  Attempt to allocate a physical page from
	 * 'nodeid'.
	 */
	if (!objp)
		objp = kmem_getpages(cachep, local_flags, nodeid);
	if (!objp)
		goto failed;

	/* Get slab management. */
	slabp = alloc_slabmgmt(cachep, objp, offset,
			local_flags & ~GFP_CONSTRAINT_MASK, nodeid);
	if (!slabp)
		goto opps1;

	slab_map_pages(cachep, slabp, objp);

	cache_init_objs(cachep, slabp);

	if (local_flags & __GFP_WAIT)
		local_irq_disable();
	check_irq_off();
	spin_lock(&l3->list_lock);

	/* Make slab active. */
	list_add_tail(&slabp->list, &(l3->slabs_free));
	STATS_INC_GROWN(cachep);
	l3->free_objects += cachep->num;
	spin_unlock(&l3->list_lock);
	return 1;
opps1:
	kmem_freepages(cachep, objp);
failed:
	if (local_flags & __GFP_WAIT)
		local_irq_disable();
	return 0;
}

#if DEBUG

/*
 * Perform extra freeing checks:
 * - detect bad pointers.
 * - POISON/RED_ZONE checking
 */
static void kfree_debugcheck(const void *objp)
{
	if (!virt_addr_valid(objp)) {
		printk(KERN_ERR "kfree_debugcheck: out of range ptr %lxh.\n",
		       (unsigned long)objp);
		BUG();
	}
}

static inline void verify_redzone_free(struct kmem_cache *cache, void *obj)
{
	unsigned long long redzone1, redzone2;

	redzone1 = *dbg_redzone1(cache, obj);
	redzone2 = *dbg_redzone2(cache, obj);

	/*
	 * Redzone is ok.
	 */
	if (redzone1 == RED_ACTIVE && redzone2 == RED_ACTIVE)
		return;

	if (redzone1 == RED_INACTIVE && redzone2 == RED_INACTIVE)
		slab_error(cache, "double free detected");
	else
		slab_error(cache, "memory outside object was overwritten");

	printk(KERN_ERR "%p: redzone 1:0x%llx, redzone 2:0x%llx.\n",
			obj, redzone1, redzone2);
}

static void *cache_free_debugcheck(struct kmem_cache *cachep, void *objp,
				   void *caller)
{
	struct page *page;
	unsigned int objnr;
	struct slab *slabp;

	BUG_ON(virt_to_cache(objp) != cachep);

	objp -= obj_offset(cachep);
	kfree_debugcheck(objp);
	page = virt_to_head_page(objp);

	slabp = page_get_slab(page);

	if (cachep->flags & SLAB_RED_ZONE) {
		verify_redzone_free(cachep, objp);
		*dbg_redzone1(cachep, objp) = RED_INACTIVE;
		*dbg_redzone2(cachep, objp) = RED_INACTIVE;
	}
	if (cachep->flags & SLAB_STORE_USER)
		*dbg_userword(cachep, objp) = caller;

	objnr = obj_to_index(cachep, slabp, objp);

	BUG_ON(objnr >= cachep->num);
	BUG_ON(objp != index_to_obj(cachep, slabp, objnr));

#ifdef CONFIG_DEBUG_SLAB_LEAK
	slab_bufctl(slabp)[objnr] = BUFCTL_FREE;
#endif
	if (cachep->flags & SLAB_POISON) {
#ifdef CONFIG_DEBUG_PAGEALLOC
		if ((cachep->buffer_size % PAGE_SIZE)==0 && OFF_SLAB(cachep)) {
			store_stackinfo(cachep, objp, (unsigned long)caller);
			kernel_map_pages(virt_to_page(objp),
					 cachep->buffer_size / PAGE_SIZE, 0);
		} else {
			poison_obj(cachep, objp, POISON_FREE);
		}
#else
		poison_obj(cachep, objp, POISON_FREE);
#endif
	}
	return objp;
}

static void check_slabp(struct kmem_cache *cachep, struct slab *slabp)
{
	kmem_bufctl_t i;
	int entries = 0;

	/* Check slab's freelist to see if this obj is there. */
	for (i = slabp->free; i != BUFCTL_END; i = slab_bufctl(slabp)[i]) {
		entries++;
		if (entries > cachep->num || i >= cachep->num)
			goto bad;
	}
	if (entries != cachep->num - slabp->inuse) {
bad:
		printk(KERN_ERR "slab: Internal list corruption detected in "
				"cache '%s'(%d), slabp %p(%d). Hexdump:\n",
			cachep->name, cachep->num, slabp, slabp->inuse);
		for (i = 0;
		     i < sizeof(*slabp) + cachep->num * sizeof(kmem_bufctl_t);
		     i++) {
			if (i % 16 == 0)
				printk("\n%03x:", i);
			printk(" %02x", ((unsigned char *)slabp)[i]);
		}
		printk("\n");
		BUG();
	}
}
#else
#define kfree_debugcheck(x) do { } while(0)
#define cache_free_debugcheck(x,objp,z) (objp)
#define check_slabp(x,y) do { } while(0)
#endif

static void *cache_alloc_refill(struct kmem_cache *cachep, gfp_t flags)
{
	int batchcount;
	struct kmem_list3 *l3;
	struct array_cache *ac;
	int node;

retry:
	check_irq_off();
	node = numa_node_id();
	ac = cpu_cache_get(cachep);
	batchcount = ac->batchcount;
	if (!ac->touched && batchcount > BATCHREFILL_LIMIT) {
		/*
		 * If there was little recent activity on this cache, then
		 * perform only a partial refill.  Otherwise we could generate
		 * refill bouncing.
		 */
		batchcount = BATCHREFILL_LIMIT;
	}
	l3 = cachep->nodelists[node];

	BUG_ON(ac->avail > 0 || !l3);
	spin_lock(&l3->list_lock);

	/* See if we can refill from the shared array */
	if (l3->shared && transfer_objects(ac, l3->shared, batchcount))
		goto alloc_done;

	while (batchcount > 0) {
		struct list_head *entry;
		struct slab *slabp;
		/* Get slab alloc is to come from. */
		entry = l3->slabs_partial.next;
		if (entry == &l3->slabs_partial) {
			l3->free_touched = 1;
			entry = l3->slabs_free.next;
			if (entry == &l3->slabs_free)
				goto must_grow;
		}

		slabp = list_entry(entry, struct slab, list);
		check_slabp(cachep, slabp);
		check_spinlock_acquired(cachep);

		/*
		 * The slab was either on partial or free list so
		 * there must be at least one object available for
		 * allocation.
		 */
		BUG_ON(slabp->inuse >= cachep->num);

		while (slabp->inuse < cachep->num && batchcount--) {
			STATS_INC_ALLOCED(cachep);
			STATS_INC_ACTIVE(cachep);
			STATS_SET_HIGH(cachep);

			ac->entry[ac->avail++] = slab_get_obj(cachep, slabp,
							    node);
		}
		check_slabp(cachep, slabp);

		/* move slabp to correct slabp list: */
		list_del(&slabp->list);
		if (slabp->free == BUFCTL_END)
			list_add(&slabp->list, &l3->slabs_full);
		else
			list_add(&slabp->list, &l3->slabs_partial);
	}

must_grow:
	l3->free_objects -= ac->avail;
alloc_done:
	spin_unlock(&l3->list_lock);

	if (unlikely(!ac->avail)) {
		int x;
		x = cache_grow(cachep, flags | GFP_THISNODE, node, NULL);

		/* cache_grow can reenable interrupts, then ac could change. */
		ac = cpu_cache_get(cachep);
		if (!x && ac->avail == 0)	/* no objects in sight? abort */
			return NULL;

		if (!ac->avail)		/* objects refilled by interrupt? */
			goto retry;
	}
	ac->touched = 1;
	return ac->entry[--ac->avail];
}

static inline void cache_alloc_debugcheck_before(struct kmem_cache *cachep,
						gfp_t flags)
{
	might_sleep_if(flags & __GFP_WAIT);
#if DEBUG
	kmem_flagcheck(cachep, flags);
#endif
}

#if DEBUG
static void *cache_alloc_debugcheck_after(struct kmem_cache *cachep,
				gfp_t flags, void *objp, void *caller)
{
	if (!objp)
		return objp;
	if (cachep->flags & SLAB_POISON) {
#ifdef CONFIG_DEBUG_PAGEALLOC
		if ((cachep->buffer_size % PAGE_SIZE) == 0 && OFF_SLAB(cachep))
			kernel_map_pages(virt_to_page(objp),
					 cachep->buffer_size / PAGE_SIZE, 1);
		else
			check_poison_obj(cachep, objp);
#else
		check_poison_obj(cachep, objp);
#endif
		poison_obj(cachep, objp, POISON_INUSE);
	}
	if (cachep->flags & SLAB_STORE_USER)
		*dbg_userword(cachep, objp) = caller;

	if (cachep->flags & SLAB_RED_ZONE) {
		if (*dbg_redzone1(cachep, objp) != RED_INACTIVE ||
				*dbg_redzone2(cachep, objp) != RED_INACTIVE) {
			slab_error(cachep, "double free, or memory outside"
						" object was overwritten");
			printk(KERN_ERR
				"%p: redzone 1:0x%llx, redzone 2:0x%llx\n",
				objp, *dbg_redzone1(cachep, objp),
				*dbg_redzone2(cachep, objp));
		}
		*dbg_redzone1(cachep, objp) = RED_ACTIVE;
		*dbg_redzone2(cachep, objp) = RED_ACTIVE;
	}
#ifdef CONFIG_DEBUG_SLAB_LEAK
	{
		struct slab *slabp;
		unsigned objnr;

		slabp = page_get_slab(virt_to_head_page(objp));
		objnr = (unsigned)(objp - slabp->s_mem) / cachep->buffer_size;
		slab_bufctl(slabp)[objnr] = BUFCTL_ACTIVE;
	}
#endif
	objp += obj_offset(cachep);
	if (cachep->ctor && cachep->flags & SLAB_POISON)
		cachep->ctor(objp);
#if ARCH_SLAB_MINALIGN
	if ((u32)objp & (ARCH_SLAB_MINALIGN-1)) {
		printk(KERN_ERR "0x%p: not aligned to ARCH_SLAB_MINALIGN=%d\n",
		       objp, ARCH_SLAB_MINALIGN);
	}
#endif
	return objp;
}
#else
#define cache_alloc_debugcheck_after(a,b,objp,d) (objp)
#endif

static bool slab_should_failslab(struct kmem_cache *cachep, gfp_t flags)
{
	if (cachep == &cache_cache)
		return false;

	return should_failslab(obj_size(cachep), flags);
}

static inline void *____cache_alloc(struct kmem_cache *cachep, gfp_t flags)
{
	void *objp;
	struct array_cache *ac;

	check_irq_off();

	ac = cpu_cache_get(cachep);
	if (likely(ac->avail)) {
		STATS_INC_ALLOCHIT(cachep);
		ac->touched = 1;
		objp = ac->entry[--ac->avail];
	} else {
		STATS_INC_ALLOCMISS(cachep);
		objp = cache_alloc_refill(cachep, flags);
	}
	/*
	 * To avoid a false negative, if an object that is in one of the
	 * per-CPU caches is leaked, we need to make sure kmemleak doesn't
	 * treat the array pointers as a reference to the object.
	 */
	kmemleak_erase(&ac->entry[ac->avail]);
	return objp;
}

#ifdef CONFIG_NUMA
/*
 * Try allocating on another node if PF_SPREAD_SLAB|PF_MEMPOLICY.
 *
 * If we are in_interrupt, then process context, including cpusets and
 * mempolicy, may not apply and should not be used for allocation policy.
 */
static void *alternate_node_alloc(struct kmem_cache *cachep, gfp_t flags)
{
	int nid_alloc, nid_here;

	if (in_interrupt() || (flags & __GFP_THISNODE))
		return NULL;
	nid_alloc = nid_here = numa_node_id();
	if (cpuset_do_slab_mem_spread() && (cachep->flags & SLAB_MEM_SPREAD))
		nid_alloc = cpuset_mem_spread_node();
	else if (current->mempolicy)
		nid_alloc = slab_node(current->mempolicy);
	if (nid_alloc != nid_here)
		return ____cache_alloc_node(cachep, flags, nid_alloc);
	return NULL;
}

/*
 * Fallback function if there was no memory available and no objects on a
 * certain node and fall back is permitted. First we scan all the
 * available nodelists for available objects. If that fails then we
 * perform an allocation without specifying a node. This allows the page
 * allocator to do its reclaim / fallback magic. We then insert the
 * slab into the proper nodelist and then allocate from it.
 */
static void *fallback_alloc(struct kmem_cache *cache, gfp_t flags)
{
	struct zonelist *zonelist;
	gfp_t local_flags;
	struct zoneref *z;
	struct zone *zone;
	enum zone_type high_zoneidx = gfp_zone(flags);
	void *obj = NULL;
	int nid;

	if (flags & __GFP_THISNODE)
		return NULL;

	zonelist = node_zonelist(slab_node(current->mempolicy), flags);
	local_flags = flags & (GFP_CONSTRAINT_MASK|GFP_RECLAIM_MASK);

retry:
	/*
	 * Look through allowed nodes for objects available
	 * from existing per node queues.
	 */
	for_each_zone_zonelist(zone, z, zonelist, high_zoneidx) {
		nid = zone_to_nid(zone);

		if (cpuset_zone_allowed_hardwall(zone, flags) &&
			cache->nodelists[nid] &&
			cache->nodelists[nid]->free_objects) {
				obj = ____cache_alloc_node(cache,
					flags | GFP_THISNODE, nid);
				if (obj)
					break;
		}
	}

	if (!obj) {
		/*
		 * This allocation will be performed within the constraints
		 * of the current cpuset / memory policy requirements.
		 * We may trigger various forms of reclaim on the allowed
		 * set and go into memory reserves if necessary.
		 */
		if (local_flags & __GFP_WAIT)
			local_irq_enable();
		kmem_flagcheck(cache, flags);
		obj = kmem_getpages(cache, local_flags, numa_node_id());
		if (local_flags & __GFP_WAIT)
			local_irq_disable();
		if (obj) {
			/*
			 * Insert into the appropriate per node queues
			 */
			nid = page_to_nid(virt_to_page(obj));
			if (cache_grow(cache, flags, nid, obj)) {
				obj = ____cache_alloc_node(cache,
					flags | GFP_THISNODE, nid);
				if (!obj)
					/*
					 * Another processor may allocate the
					 * objects in the slab since we are
					 * not holding any locks.
					 */
					goto retry;
			} else {
				/* cache_grow already freed obj */
				obj = NULL;
			}
		}
	}
	return obj;
}

/*
 * A interface to enable slab creation on nodeid
 */
static void *____cache_alloc_node(struct kmem_cache *cachep, gfp_t flags,
				int nodeid)
{
	struct list_head *entry;
	struct slab *slabp;
	struct kmem_list3 *l3;
	void *obj;
	int x;

	l3 = cachep->nodelists[nodeid];
	BUG_ON(!l3);

retry:
	check_irq_off();
	spin_lock(&l3->list_lock);
	entry = l3->slabs_partial.next;
	if (entry == &l3->slabs_partial) {
		l3->free_touched = 1;
		entry = l3->slabs_free.next;
		if (entry == &l3->slabs_free)
			goto must_grow;
	}

	slabp = list_entry(entry, struct slab, list);
	check_spinlock_acquired_node(cachep, nodeid);
	check_slabp(cachep, slabp);

	STATS_INC_NODEALLOCS(cachep);
	STATS_INC_ACTIVE(cachep);
	STATS_SET_HIGH(cachep);

	BUG_ON(slabp->inuse == cachep->num);

	obj = slab_get_obj(cachep, slabp, nodeid);
	check_slabp(cachep, slabp);
	l3->free_objects--;
	/* move slabp to correct slabp list: */
	list_del(&slabp->list);

	if (slabp->free == BUFCTL_END)
		list_add(&slabp->list, &l3->slabs_full);
	else
		list_add(&slabp->list, &l3->slabs_partial);

	spin_unlock(&l3->list_lock);
	goto done;

must_grow:
	spin_unlock(&l3->list_lock);
	x = cache_grow(cachep, flags | GFP_THISNODE, nodeid, NULL);
	if (x)
		goto retry;

	return fallback_alloc(cachep, flags);

done:
	return obj;
}

/**
 * kmem_cache_alloc_node - Allocate an object on the specified node
 * @cachep: The cache to allocate from.
 * @flags: See kmalloc().
 * @nodeid: node number of the target node.
 * @caller: return address of caller, used for debug information
 *
 * Identical to kmem_cache_alloc but it will allocate memory on the given
 * node, which can improve the performance for cpu bound structures.
 *
 * Fallback to other node is possible if __GFP_THISNODE is not set.
 */
static __always_inline void *
__cache_alloc_node(struct kmem_cache *cachep, gfp_t flags, int nodeid,
		   void *caller)
{
	unsigned long save_flags;
	void *ptr;

	flags &= slab_gfp_mask;

	lockdep_trace_alloc(flags);

	if (slab_should_failslab(cachep, flags))
		return NULL;

	cache_alloc_debugcheck_before(cachep, flags);
	local_irq_save(save_flags);

	if (unlikely(nodeid == -1))
		nodeid = numa_node_id();

	if (unlikely(!cachep->nodelists[nodeid])) {
		/* Node not bootstrapped yet */
		ptr = fallback_alloc(cachep, flags);
		goto out;
	}

	if (nodeid == numa_node_id()) {
		/*
		 * Use the locally cached objects if possible.
		 * However ____cache_alloc does not allow fallback
		 * to other nodes. It may fail while we still have
		 * objects on other nodes available.
		 */
		ptr = ____cache_alloc(cachep, flags);
		if (ptr)
			goto out;
	}
	/* ___cache_alloc_node can fall back to other nodes */
	ptr = ____cache_alloc_node(cachep, flags, nodeid);
  out:
	local_irq_restore(save_flags);
	ptr = cache_alloc_debugcheck_after(cachep, flags, ptr, caller);
	kmemleak_alloc_recursive(ptr, obj_size(cachep), 1, cachep->flags,
				 flags);

	if (likely(ptr))
		kmemcheck_slab_alloc(cachep, flags, ptr, obj_size(cachep));

	if (unlikely((flags & __GFP_ZERO) && ptr))
		memset(ptr, 0, obj_size(cachep));

	return ptr;
}

static __always_inline void *
__do_cache_alloc(struct kmem_cache *cache, gfp_t flags)
{
	void *objp;

	if (unlikely(current->flags & (PF_SPREAD_SLAB | PF_MEMPOLICY))) {
		objp = alternate_node_alloc(cache, flags);
		if (objp)
			goto out;
	}
	objp = ____cache_alloc(cache, flags);

	/*
	 * We may just have run out of memory on the local node.
	 * ____cache_alloc_node() knows how to locate memory on other nodes
	 */
 	if (!objp)
 		objp = ____cache_alloc_node(cache, flags, numa_node_id());

  out:
	return objp;
}
#else

static __always_inline void *
__do_cache_alloc(struct kmem_cache *cachep, gfp_t flags)
{
	return ____cache_alloc(cachep, flags);
}

#endif /* CONFIG_NUMA */

static __always_inline void *
__cache_alloc(struct kmem_cache *cachep, gfp_t flags, void *caller)
{
	unsigned long save_flags;
	void *objp;

	flags &= slab_gfp_mask;

	lockdep_trace_alloc(flags);

	if (slab_should_failslab(cachep, flags))
		return NULL;

	cache_alloc_debugcheck_before(cachep, flags);
	local_irq_save(save_flags);
	objp = __do_cache_alloc(cachep, flags);
	local_irq_restore(save_flags);
	objp = cache_alloc_debugcheck_after(cachep, flags, objp, caller);
	kmemleak_alloc_recursive(objp, obj_size(cachep), 1, cachep->flags,
				 flags);
	prefetchw(objp);

	if (likely(objp))
		kmemcheck_slab_alloc(cachep, flags, objp, obj_size(cachep));

	if (unlikely((flags & __GFP_ZERO) && objp))
		memset(objp, 0, obj_size(cachep));

	return objp;
}

/*
 * Caller needs to acquire correct kmem_list's list_lock
 */
static void free_block(struct kmem_cache *cachep, void **objpp, int nr_objects,
		       int node)
{
	int i;
	struct kmem_list3 *l3;

	for (i = 0; i < nr_objects; i++) {
		void *objp = objpp[i];
		struct slab *slabp;

		slabp = virt_to_slab(objp);
		l3 = cachep->nodelists[node];
		list_del(&slabp->list);
		check_spinlock_acquired_node(cachep, node);
		check_slabp(cachep, slabp);
		slab_put_obj(cachep, slabp, objp, node);
		STATS_DEC_ACTIVE(cachep);
		l3->free_objects++;
		check_slabp(cachep, slabp);

		/* fixup slab chains */
		if (slabp->inuse == 0) {
			if (l3->free_objects > l3->free_limit) {
				l3->free_objects -= cachep->num;
				/* No need to drop any previously held
				 * lock here, even if we have a off-slab slab
				 * descriptor it is guaranteed to come from
				 * a different cache, refer to comments before
				 * alloc_slabmgmt.
				 */
				slab_destroy(cachep, slabp);
			} else {
				list_add(&slabp->list, &l3->slabs_free);
			}
		} else {
			/* Unconditionally move a slab to the end of the
			 * partial list on free - maximum time for the
			 * other objects to be freed, too.
			 */
			list_add_tail(&slabp->list, &l3->slabs_partial);
		}
	}
}

static void cache_flusharray(struct kmem_cache *cachep, struct array_cache *ac)
{
	int batchcount;
	struct kmem_list3 *l3;
	int node = numa_node_id();

	batchcount = ac->batchcount;
#if DEBUG
	BUG_ON(!batchcount || batchcount > ac->avail);
#endif
	check_irq_off();
	l3 = cachep->nodelists[node];
	spin_lock(&l3->list_lock);
	if (l3->shared) {
		struct array_cache *shared_array = l3->shared;
		int max = shared_array->limit - shared_array->avail;
		if (max) {
			if (batchcount > max)
				batchcount = max;
			memcpy(&(shared_array->entry[shared_array->avail]),
			       ac->entry, sizeof(void *) * batchcount);
			shared_array->avail += batchcount;
			goto free_done;
		}
	}

	free_block(cachep, ac->entry, batchcount, node);
free_done:
#if STATS
	{
		int i = 0;
		struct list_head *p;

		p = l3->slabs_free.next;
		while (p != &(l3->slabs_free)) {
			struct slab *slabp;

			slabp = list_entry(p, struct slab, list);
			BUG_ON(slabp->inuse);

			i++;
			p = p->next;
		}
		STATS_SET_FREEABLE(cachep, i);
	}
#endif
	spin_unlock(&l3->list_lock);
	ac->avail -= batchcount;
	memmove(ac->entry, &(ac->entry[batchcount]), sizeof(void *)*ac->avail);
}

/*
 * Release an obj back to its cache. If the obj has a constructed state, it must
 * be in this state _before_ it is released.  Called with disabled ints.
 */
static inline void __cache_free(struct kmem_cache *cachep, void *objp)
{
	struct array_cache *ac = cpu_cache_get(cachep);

	check_irq_off();
	kmemleak_free_recursive(objp, cachep->flags);
	objp = cache_free_debugcheck(cachep, objp, __builtin_return_address(0));

	kmemcheck_slab_free(cachep, objp, obj_size(cachep));

	/*
	 * Skip calling cache_free_alien() when the platform is not numa.
	 * This will avoid cache misses that happen while accessing slabp (which
	 * is per page memory  reference) to get nodeid. Instead use a global
	 * variable to skip the call, which is mostly likely to be present in
	 * the cache.
	 */
	if (nr_online_nodes > 1 && cache_free_alien(cachep, objp))
		return;

	if (likely(ac->avail < ac->limit)) {
		STATS_INC_FREEHIT(cachep);
		ac->entry[ac->avail++] = objp;
		return;
	} else {
		STATS_INC_FREEMISS(cachep);
		cache_flusharray(cachep, ac);
		ac->entry[ac->avail++] = objp;
	}
}

/**
 * kmem_cache_alloc - Allocate an object
 * @cachep: The cache to allocate from.
 * @flags: See kmalloc().
 *
 * Allocate an object from this cache.  The flags are only relevant
 * if the cache has no available objects.
 */
void *kmem_cache_alloc(struct kmem_cache *cachep, gfp_t flags)
{
	void *ret = __cache_alloc(cachep, flags, __builtin_return_address(0));

	trace_kmem_cache_alloc(_RET_IP_, ret,
			       obj_size(cachep), cachep->buffer_size, flags);

	return ret;
}
EXPORT_SYMBOL(kmem_cache_alloc);

#ifdef CONFIG_KMEMTRACE
void *kmem_cache_alloc_notrace(struct kmem_cache *cachep, gfp_t flags)
{
	return __cache_alloc(cachep, flags, __builtin_return_address(0));
}
EXPORT_SYMBOL(kmem_cache_alloc_notrace);
#endif

/**
 * kmem_ptr_validate - check if an untrusted pointer might be a slab entry.
 * @cachep: the cache we're checking against
 * @ptr: pointer to validate
 *
 * This verifies that the untrusted pointer looks sane;
 * it is _not_ a guarantee that the pointer is actually
 * part of the slab cache in question, but it at least
 * validates that the pointer can be dereferenced and
 * looks half-way sane.
 *
 * Currently only used for dentry validation.
 */
int kmem_ptr_validate(struct kmem_cache *cachep, const void *ptr)
{
	unsigned long addr = (unsigned long)ptr;
	unsigned long min_addr = PAGE_OFFSET;
	unsigned long align_mask = BYTES_PER_WORD - 1;
	unsigned long size = cachep->buffer_size;
	struct page *page;

	if (unlikely(addr < min_addr))
		goto out;
	if (unlikely(addr > (unsigned long)high_memory - size))
		goto out;
	if (unlikely(addr & align_mask))
		goto out;
	if (unlikely(!kern_addr_valid(addr)))
		goto out;
	if (unlikely(!kern_addr_valid(addr + size - 1)))
		goto out;
	page = virt_to_page(ptr);
	if (unlikely(!PageSlab(page)))
		goto out;
	if (unlikely(page_get_cache(page) != cachep))
		goto out;
	return 1;
out:
	return 0;
}

#ifdef CONFIG_NUMA
void *kmem_cache_alloc_node(struct kmem_cache *cachep, gfp_t flags, int nodeid)
{
	void *ret = __cache_alloc_node(cachep, flags, nodeid,
				       __builtin_return_address(0));

	trace_kmem_cache_alloc_node(_RET_IP_, ret,
				    obj_size(cachep), cachep->buffer_size,
				    flags, nodeid);

	return ret;
}
EXPORT_SYMBOL(kmem_cache_alloc_node);

#ifdef CONFIG_KMEMTRACE
void *kmem_cache_alloc_node_notrace(struct kmem_cache *cachep,
				    gfp_t flags,
				    int nodeid)
{
	return __cache_alloc_node(cachep, flags, nodeid,
				  __builtin_return_address(0));
}
EXPORT_SYMBOL(kmem_cache_alloc_node_notrace);
#endif

static __always_inline void *
__do_kmalloc_node(size_t size, gfp_t flags, int node, void *caller)
{
	struct kmem_cache *cachep;
	void *ret;

	cachep = kmem_find_general_cachep(size, flags);
	if (unlikely(ZERO_OR_NULL_PTR(cachep)))
		return cachep;
	ret = kmem_cache_alloc_node_notrace(cachep, flags, node);

	trace_kmalloc_node((unsigned long) caller, ret,
			   size, cachep->buffer_size, flags, node);

	return ret;
}

#if defined(CONFIG_DEBUG_SLAB) || defined(CONFIG_KMEMTRACE)
void *__kmalloc_node(size_t size, gfp_t flags, int node)
{
	return __do_kmalloc_node(size, flags, node,
			__builtin_return_address(0));
}
EXPORT_SYMBOL(__kmalloc_node);

void *__kmalloc_node_track_caller(size_t size, gfp_t flags,
		int node, unsigned long caller)
{
	return __do_kmalloc_node(size, flags, node, (void *)caller);
}
EXPORT_SYMBOL(__kmalloc_node_track_caller);
#else
void *__kmalloc_node(size_t size, gfp_t flags, int node)
{
	return __do_kmalloc_node(size, flags, node, NULL);
}
EXPORT_SYMBOL(__kmalloc_node);
#endif /* CONFIG_DEBUG_SLAB */
#endif /* CONFIG_NUMA */

/**
 * __do_kmalloc - allocate memory
 * @size: how many bytes of memory are required.
 * @flags: the type of memory to allocate (see kmalloc).
 * @caller: function caller for debug tracking of the caller
 */
static __always_inline void *__do_kmalloc(size_t size, gfp_t flags,
					  void *caller)
{
	struct kmem_cache *cachep;
	void *ret;

	/* If you want to save a few bytes .text space: replace
	 * __ with kmem_.
	 * Then kmalloc uses the uninlined functions instead of the inline
	 * functions.
	 */
	cachep = __find_general_cachep(size, flags);
	if (unlikely(ZERO_OR_NULL_PTR(cachep)))
		return cachep;
	ret = __cache_alloc(cachep, flags, caller);

	trace_kmalloc((unsigned long) caller, ret,
		      size, cachep->buffer_size, flags);

	return ret;
}


#if defined(CONFIG_DEBUG_SLAB) || defined(CONFIG_KMEMTRACE)
void *__kmalloc(size_t size, gfp_t flags)
{
	return __do_kmalloc(size, flags, __builtin_return_address(0));
}
EXPORT_SYMBOL(__kmalloc);

void *__kmalloc_track_caller(size_t size, gfp_t flags, unsigned long caller)
{
	return __do_kmalloc(size, flags, (void *)caller);
}
EXPORT_SYMBOL(__kmalloc_track_caller);

#else
void *__kmalloc(size_t size, gfp_t flags)
{
	return __do_kmalloc(size, flags, NULL);
}
EXPORT_SYMBOL(__kmalloc);
#endif

/**
 * kmem_cache_free - Deallocate an object
 * @cachep: The cache the allocation was from.
 * @objp: The previously allocated object.
 *
 * Free an object which was previously allocated from this
 * cache.
 */
void kmem_cache_free(struct kmem_cache *cachep, void *objp)
{
	unsigned long flags;

	local_irq_save(flags);
	debug_check_no_locks_freed(objp, obj_size(cachep));
	if (!(cachep->flags & SLAB_DEBUG_OBJECTS))
		debug_check_no_obj_freed(objp, obj_size(cachep));
	__cache_free(cachep, objp);
	local_irq_restore(flags);

	trace_kmem_cache_free(_RET_IP_, objp);
}
EXPORT_SYMBOL(kmem_cache_free);

/**
 * kfree - free previously allocated memory
 * @objp: pointer returned by kmalloc.
 *
 * If @objp is NULL, no operation is performed.
 *
 * Don't free memory not originally allocated by kmalloc()
 * or you will run into trouble.
 */
void kfree(const void *objp)
{
	struct kmem_cache *c;
	unsigned long flags;

	trace_kfree(_RET_IP_, objp);

	if (unlikely(ZERO_OR_NULL_PTR(objp)))
		return;
	local_irq_save(flags);
	kfree_debugcheck(objp);
	c = virt_to_cache(objp);
	debug_check_no_locks_freed(objp, obj_size(c));
	debug_check_no_obj_freed(objp, obj_size(c));
	__cache_free(c, (void *)objp);
	local_irq_restore(flags);
}
EXPORT_SYMBOL(kfree);

unsigned int kmem_cache_size(struct kmem_cache *cachep)
{
	return obj_size(cachep);
}
EXPORT_SYMBOL(kmem_cache_size);

const char *kmem_cache_name(struct kmem_cache *cachep)
{
	return cachep->name;
}
EXPORT_SYMBOL_GPL(kmem_cache_name);

/*
 * This initializes kmem_list3 or resizes various caches for all nodes.
 */
static int alloc_kmemlist(struct kmem_cache *cachep, gfp_t gfp)
{
	int node;
	struct kmem_list3 *l3;
	struct array_cache *new_shared;
	struct array_cache **new_alien = NULL;

	for_each_online_node(node) {

                if (use_alien_caches) {
                        new_alien = alloc_alien_cache(node, cachep->limit, gfp);
                        if (!new_alien)
                                goto fail;
                }

		new_shared = NULL;
		if (cachep->shared) {
			new_shared = alloc_arraycache(node,
				cachep->shared*cachep->batchcount,
					0xbaadf00d, gfp);
			if (!new_shared) {
				free_alien_cache(new_alien);
				goto fail;
			}
		}

		l3 = cachep->nodelists[node];
		if (l3) {
			struct array_cache *shared = l3->shared;

			spin_lock_irq(&l3->list_lock);

			if (shared)
				free_block(cachep, shared->entry,
						shared->avail, node);

			l3->shared = new_shared;
			if (!l3->alien) {
				l3->alien = new_alien;
				new_alien = NULL;
			}
			l3->free_limit = (1 + nr_cpus_node(node)) *
					cachep->batchcount + cachep->num;
			spin_unlock_irq(&l3->list_lock);
			kfree(shared);
			free_alien_cache(new_alien);
			continue;
		}
		l3 = kmalloc_node(sizeof(struct kmem_list3), gfp, node);
		if (!l3) {
			free_alien_cache(new_alien);
			kfree(new_shared);
			goto fail;
		}

		kmem_list3_init(l3);
		l3->next_reap = jiffies + REAPTIMEOUT_LIST3 +
				((unsigned long)cachep) % REAPTIMEOUT_LIST3;
		l3->shared = new_shared;
		l3->alien = new_alien;
		l3->free_limit = (1 + nr_cpus_node(node)) *
					cachep->batchcount + cachep->num;
		cachep->nodelists[node] = l3;
	}
	return 0;

fail:
	if (!cachep->next.next) {
		/* Cache is not active yet. Roll back what we did */
		node--;
		while (node >= 0) {
			if (cachep->nodelists[node]) {
				l3 = cachep->nodelists[node];

				kfree(l3->shared);
				free_alien_cache(l3->alien);
				kfree(l3);
				cachep->nodelists[node] = NULL;
			}
			node--;
		}
	}
	return -ENOMEM;
}

struct ccupdate_struct {
	struct kmem_cache *cachep;
	struct array_cache *new[NR_CPUS];
};

static void do_ccupdate_local(void *info)
{
	struct ccupdate_struct *new = info;
	struct array_cache *old;

	check_irq_off();
	old = cpu_cache_get(new->cachep);

	new->cachep->array[smp_processor_id()] = new->new[smp_processor_id()];
	new->new[smp_processor_id()] = old;
}

/* Always called with the cache_chain_mutex held */
static int do_tune_cpucache(struct kmem_cache *cachep, int limit,
				int batchcount, int shared, gfp_t gfp)
{
	struct ccupdate_struct *new;
	int i;

	new = kzalloc(sizeof(*new), gfp);
	if (!new)
		return -ENOMEM;

	for_each_online_cpu(i) {
		new->new[i] = alloc_arraycache(cpu_to_node(i), limit,
						batchcount, gfp);
		if (!new->new[i]) {
			for (i--; i >= 0; i--)
				kfree(new->new[i]);
			kfree(new);
			return -ENOMEM;
		}
	}
	new->cachep = cachep;

	on_each_cpu(do_ccupdate_local, (void *)new, 1);

	check_irq_on();
	cachep->batchcount = batchcount;
	cachep->limit = limit;
	cachep->shared = shared;

	for_each_online_cpu(i) {
		struct array_cache *ccold = new->new[i];
		if (!ccold)
			continue;
		spin_lock_irq(&cachep->nodelists[cpu_to_node(i)]->list_lock);
		free_block(cachep, ccold->entry, ccold->avail, cpu_to_node(i));
		spin_unlock_irq(&cachep->nodelists[cpu_to_node(i)]->list_lock);
		kfree(ccold);
	}
	kfree(new);
	return alloc_kmemlist(cachep, gfp);
}

/* Called with cache_chain_mutex held always */
static int enable_cpucache(struct kmem_cache *cachep, gfp_t gfp)
{
	int err;
	int limit, shared;

	/*
	 * The head array serves three purposes:
	 * - create a LIFO ordering, i.e. return objects that are cache-warm
	 * - reduce the number of spinlock operations.
	 * - reduce the number of linked list operations on the slab and
	 *   bufctl chains: array operations are cheaper.
	 * The numbers are guessed, we should auto-tune as described by
	 * Bonwick.
	 */
	if (cachep->buffer_size > 131072)
		limit = 1;
	else if (cachep->buffer_size > PAGE_SIZE)
		limit = 8;
	else if (cachep->buffer_size > 1024)
		limit = 24;
	else if (cachep->buffer_size > 256)
		limit = 54;
	else
		limit = 120;

	/*
	 * CPU bound tasks (e.g. network routing) can exhibit cpu bound
	 * allocation behaviour: Most allocs on one cpu, most free operations
	 * on another cpu. For these cases, an efficient object passing between
	 * cpus is necessary. This is provided by a shared array. The array
	 * replaces Bonwick's magazine layer.
	 * On uniprocessor, it's functionally equivalent (but less efficient)
	 * to a larger limit. Thus disabled by default.
	 */
	shared = 0;
	if (cachep->buffer_size <= PAGE_SIZE && num_possible_cpus() > 1)
		shared = 8;

#if DEBUG
	/*
	 * With debugging enabled, large batchcount lead to excessively long
	 * periods with disabled local interrupts. Limit the batchcount
	 */
	if (limit > 32)
		limit = 32;
#endif
	err = do_tune_cpucache(cachep, limit, (limit + 1) / 2, shared, gfp);
	if (err)
		printk(KERN_ERR "enable_cpucache failed for %s, error %d.\n",
		       cachep->name, -err);
	return err;
}

/*
 * Drain an array if it contains any elements taking the l3 lock only if
 * necessary. Note that the l3 listlock also protects the array_cache
 * if drain_array() is used on the shared array.
 */
void drain_array(struct kmem_cache *cachep, struct kmem_list3 *l3,
			 struct array_cache *ac, int force, int node)
{
	int tofree;

	if (!ac || !ac->avail)
		return;
	if (ac->touched && !force) {
		ac->touched = 0;
	} else {
		spin_lock_irq(&l3->list_lock);
		if (ac->avail) {
			tofree = force ? ac->avail : (ac->limit + 4) / 5;
			if (tofree > ac->avail)
				tofree = (ac->avail + 1) / 2;
			free_block(cachep, ac->entry, tofree, node);
			ac->avail -= tofree;
			memmove(ac->entry, &(ac->entry[tofree]),
				sizeof(void *) * ac->avail);
		}
		spin_unlock_irq(&l3->list_lock);
	}
}

/**
 * cache_reap - Reclaim memory from caches.
 * @w: work descriptor
 *
 * Called from workqueue/eventd every few seconds.
 * Purpose:
 * - clear the per-cpu caches for this CPU.
 * - return freeable pages to the main free memory pool.
 *
 * If we cannot acquire the cache chain mutex then just give up - we'll try
 * again on the next iteration.
 */
static void cache_reap(struct work_struct *w)
{
	struct kmem_cache *searchp;
	struct kmem_list3 *l3;
	int node = numa_node_id();
	struct delayed_work *work = to_delayed_work(w);

	if (!mutex_trylock(&cache_chain_mutex))
		/* Give up. Setup the next iteration. */
		goto out;

	list_for_each_entry(searchp, &cache_chain, next) {
		check_irq_on();

		/*
		 * We only take the l3 lock if absolutely necessary and we
		 * have established with reasonable certainty that
		 * we can do some work if the lock was obtained.
		 */
		l3 = searchp->nodelists[node];

		reap_alien(searchp, l3);

		drain_array(searchp, l3, cpu_cache_get(searchp), 0, node);

		/*
		 * These are racy checks but it does not matter
		 * if we skip one check or scan twice.
		 */
		if (time_after(l3->next_reap, jiffies))
			goto next;

		l3->next_reap = jiffies + REAPTIMEOUT_LIST3;

		drain_array(searchp, l3, l3->shared, 0, node);

		if (l3->free_touched)
			l3->free_touched = 0;
		else {
			int freed;

			freed = drain_freelist(searchp, l3, (l3->free_limit +
				5 * searchp->num - 1) / (5 * searchp->num));
			STATS_ADD_REAPED(searchp, freed);
		}
next:
		cond_resched();
	}
	check_irq_on();
	mutex_unlock(&cache_chain_mutex);
	next_reap_node();
out:
	/* Set up the next iteration */
	schedule_delayed_work(work, round_jiffies_relative(REAPTIMEOUT_CPUC));
}

#ifdef CONFIG_SLABINFO

static void print_slabinfo_header(struct seq_file *m)
{
	/*
	 * Output format version, so at least we can change it
	 * without _too_ many complaints.
	 */
#if STATS
	seq_puts(m, "slabinfo - version: 2.1 (statistics)\n");
#else
	seq_puts(m, "slabinfo - version: 2.1\n");
#endif
	seq_puts(m, "# name            <active_objs> <num_objs> <objsize> "
		 "<objperslab> <pagesperslab>");
	seq_puts(m, " : tunables <limit> <batchcount> <sharedfactor>");
	seq_puts(m, " : slabdata <active_slabs> <num_slabs> <sharedavail>");
#if STATS
	seq_puts(m, " : globalstat <listallocs> <maxobjs> <grown> <reaped> "
		 "<error> <maxfreeable> <nodeallocs> <remotefrees> <alienoverflow>");
	seq_puts(m, " : cpustat <allochit> <allocmiss> <freehit> <freemiss>");
#endif
	seq_putc(m, '\n');
}

static void *s_start(struct seq_file *m, loff_t *pos)
{
	loff_t n = *pos;

	mutex_lock(&cache_chain_mutex);
	if (!n)
		print_slabinfo_header(m);

	return seq_list_start(&cache_chain, *pos);
}

static void *s_next(struct seq_file *m, void *p, loff_t *pos)
{
	return seq_list_next(p, &cache_chain, pos);
}

static void s_stop(struct seq_file *m, void *p)
{
	mutex_unlock(&cache_chain_mutex);
}

static int s_show(struct seq_file *m, void *p)
{
	struct kmem_cache *cachep = list_entry(p, struct kmem_cache, next);
	struct slab *slabp;
	unsigned long active_objs;
	unsigned long num_objs;
	unsigned long active_slabs = 0;
	unsigned long num_slabs, free_objects = 0, shared_avail = 0;
	const char *name;
	char *error = NULL;
	int node;
	struct kmem_list3 *l3;

	active_objs = 0;
	num_slabs = 0;
	for_each_online_node(node) {
		l3 = cachep->nodelists[node];
		if (!l3)
			continue;

		check_irq_on();
		spin_lock_irq(&l3->list_lock);

		list_for_each_entry(slabp, &l3->slabs_full, list) {
			if (slabp->inuse != cachep->num && !error)
				error = "slabs_full accounting error";
			active_objs += cachep->num;
			active_slabs++;
		}
		list_for_each_entry(slabp, &l3->slabs_partial, list) {
			if (slabp->inuse == cachep->num && !error)
				error = "slabs_partial inuse accounting error";
			if (!slabp->inuse && !error)
				error = "slabs_partial/inuse accounting error";
			active_objs += slabp->inuse;
			active_slabs++;
		}
		list_for_each_entry(slabp, &l3->slabs_free, list) {
			if (slabp->inuse && !error)
				error = "slabs_free/inuse accounting error";
			num_slabs++;
		}
		free_objects += l3->free_objects;
		if (l3->shared)
			shared_avail += l3->shared->avail;

		spin_unlock_irq(&l3->list_lock);
	}
	num_slabs += active_slabs;
	num_objs = num_slabs * cachep->num;
	if (num_objs - active_objs != free_objects && !error)
		error = "free_objects accounting error";

	name = cachep->name;
	if (error)
		printk(KERN_ERR "slab: cache %s error: %s\n", name, error);

	seq_printf(m, "%-17s %6lu %6lu %6u %4u %4d",
		   name, active_objs, num_objs, cachep->buffer_size,
		   cachep->num, (1 << cachep->gfporder));
	seq_printf(m, " : tunables %4u %4u %4u",
		   cachep->limit, cachep->batchcount, cachep->shared);
	seq_printf(m, " : slabdata %6lu %6lu %6lu",
		   active_slabs, num_slabs, shared_avail);
#if STATS
	{			/* list3 stats */
		unsigned long high = cachep->high_mark;
		unsigned long allocs = cachep->num_allocations;
		unsigned long grown = cachep->grown;
		unsigned long reaped = cachep->reaped;
		unsigned long errors = cachep->errors;
		unsigned long max_freeable = cachep->max_freeable;
		unsigned long node_allocs = cachep->node_allocs;
		unsigned long node_frees = cachep->node_frees;
		unsigned long overflows = cachep->node_overflow;

		seq_printf(m, " : globalstat %7lu %6lu %5lu %4lu \
				%4lu %4lu %4lu %4lu %4lu", allocs, high, grown,
				reaped, errors, max_freeable, node_allocs,
				node_frees, overflows);
	}
	/* cpu stats */
	{
		unsigned long allochit = atomic_read(&cachep->allochit);
		unsigned long allocmiss = atomic_read(&cachep->allocmiss);
		unsigned long freehit = atomic_read(&cachep->freehit);
		unsigned long freemiss = atomic_read(&cachep->freemiss);

		seq_printf(m, " : cpustat %6lu %6lu %6lu %6lu",
			   allochit, allocmiss, freehit, freemiss);
	}
#endif
	seq_putc(m, '\n');
	return 0;
}

/*
 * slabinfo_op - iterator that generates /proc/slabinfo
 *
 * Output layout:
 * cache-name
 * num-active-objs
 * total-objs
 * object size
 * num-active-slabs
 * total-slabs
 * num-pages-per-slab
 * + further values on SMP and with statistics enabled
 */

static const struct seq_operations slabinfo_op = {
	.start = s_start,
	.next = s_next,
	.stop = s_stop,
	.show = s_show,
};

#define MAX_SLABINFO_WRITE 128
/**
 * slabinfo_write - Tuning for the slab allocator
 * @file: unused
 * @buffer: user buffer
 * @count: data length
 * @ppos: unused
 */
ssize_t slabinfo_write(struct file *file, const char __user * buffer,
		       size_t count, loff_t *ppos)
{
	char kbuf[MAX_SLABINFO_WRITE + 1], *tmp;
	int limit, batchcount, shared, res;
	struct kmem_cache *cachep;

	if (count > MAX_SLABINFO_WRITE)
		return -EINVAL;
	if (copy_from_user(&kbuf, buffer, count))
		return -EFAULT;
	kbuf[MAX_SLABINFO_WRITE] = '\0';

	tmp = strchr(kbuf, ' ');
	if (!tmp)
		return -EINVAL;
	*tmp = '\0';
	tmp++;
	if (sscanf(tmp, " %d %d %d", &limit, &batchcount, &shared) != 3)
		return -EINVAL;

	/* Find the cache in the chain of caches. */
	mutex_lock(&cache_chain_mutex);
	res = -EINVAL;
	list_for_each_entry(cachep, &cache_chain, next) {
		if (!strcmp(cachep->name, kbuf)) {
			if (limit < 1 || batchcount < 1 ||
					batchcount > limit || shared < 0) {
				res = 0;
			} else {
				res = do_tune_cpucache(cachep, limit,
						       batchcount, shared,
						       GFP_KERNEL);
			}
			break;
		}
	}
	mutex_unlock(&cache_chain_mutex);
	if (res >= 0)
		res = count;
	return res;
}

static int slabinfo_open(struct inode *inode, struct file *file)
{
	return seq_open(file, &slabinfo_op);
}

static const struct file_operations proc_slabinfo_operations = {
	.open		= slabinfo_open,
	.read		= seq_read,
	.write		= slabinfo_write,
	.llseek		= seq_lseek,
	.release	= seq_release,
};

#ifdef CONFIG_DEBUG_SLAB_LEAK

static void *leaks_start(struct seq_file *m, loff_t *pos)
{
	mutex_lock(&cache_chain_mutex);
	return seq_list_start(&cache_chain, *pos);
}

static inline int add_caller(unsigned long *n, unsigned long v)
{
	unsigned long *p;
	int l;
	if (!v)
		return 1;
	l = n[1];
	p = n + 2;
	while (l) {
		int i = l/2;
		unsigned long *q = p + 2 * i;
		if (*q == v) {
			q[1]++;
			return 1;
		}
		if (*q > v) {
			l = i;
		} else {
			p = q + 2;
			l -= i + 1;
		}
	}
	if (++n[1] == n[0])
		return 0;
	memmove(p + 2, p, n[1] * 2 * sizeof(unsigned long) - ((void *)p - (void *)n));
	p[0] = v;
	p[1] = 1;
	return 1;
}

static void handle_slab(unsigned long *n, struct kmem_cache *c, struct slab *s)
{
	void *p;
	int i;
	if (n[0] == n[1])
		return;
	for (i = 0, p = s->s_mem; i < c->num; i++, p += c->buffer_size) {
		if (slab_bufctl(s)[i] != BUFCTL_ACTIVE)
			continue;
		if (!add_caller(n, (unsigned long)*dbg_userword(c, p)))
			return;
	}
}

static void show_symbol(struct seq_file *m, unsigned long address)
{
#ifdef CONFIG_KALLSYMS
	unsigned long offset, size;
	char modname[MODULE_NAME_LEN], name[KSYM_NAME_LEN];

	if (lookup_symbol_attrs(address, &size, &offset, modname, name) == 0) {
		seq_printf(m, "%s+%#lx/%#lx", name, offset, size);
		if (modname[0])
			seq_printf(m, " [%s]", modname);
		return;
	}
#endif
	seq_printf(m, "%p", (void *)address);
}

static int leaks_show(struct seq_file *m, void *p)
{
	struct kmem_cache *cachep = list_entry(p, struct kmem_cache, next);
	struct slab *slabp;
	struct kmem_list3 *l3;
	const char *name;
	unsigned long *n = m->private;
	int node;
	int i;

	if (!(cachep->flags & SLAB_STORE_USER))
		return 0;
	if (!(cachep->flags & SLAB_RED_ZONE))
		return 0;

	/* OK, we can do it */

	n[1] = 0;

	for_each_online_node(node) {
		l3 = cachep->nodelists[node];
		if (!l3)
			continue;

		check_irq_on();
		spin_lock_irq(&l3->list_lock);

		list_for_each_entry(slabp, &l3->slabs_full, list)
			handle_slab(n, cachep, slabp);
		list_for_each_entry(slabp, &l3->slabs_partial, list)
			handle_slab(n, cachep, slabp);
		spin_unlock_irq(&l3->list_lock);
	}
	name = cachep->name;
	if (n[0] == n[1]) {
		/* Increase the buffer size */
		mutex_unlock(&cache_chain_mutex);
		m->private = kzalloc(n[0] * 4 * sizeof(unsigned long), GFP_KERNEL);
		if (!m->private) {
			/* Too bad, we are really out */
			m->private = n;
			mutex_lock(&cache_chain_mutex);
			return -ENOMEM;
		}
		*(unsigned long *)m->private = n[0] * 2;
		kfree(n);
		mutex_lock(&cache_chain_mutex);
		/* Now make sure this entry will be retried */
		m->count = m->size;
		return 0;
	}
	for (i = 0; i < n[1]; i++) {
		seq_printf(m, "%s: %lu ", name, n[2*i+3]);
		show_symbol(m, n[2*i+2]);
		seq_putc(m, '\n');
	}

	return 0;
}

static const struct seq_operations slabstats_op = {
	.start = leaks_start,
	.next = s_next,
	.stop = s_stop,
	.show = leaks_show,
};

static int slabstats_open(struct inode *inode, struct file *file)
{
	unsigned long *n = kzalloc(PAGE_SIZE, GFP_KERNEL);
	int ret = -ENOMEM;
	if (n) {
		ret = seq_open(file, &slabstats_op);
		if (!ret) {
			struct seq_file *m = file->private_data;
			*n = PAGE_SIZE / (2 * sizeof(unsigned long));
			m->private = n;
			n = NULL;
		}
		kfree(n);
	}
	return ret;
}

static const struct file_operations proc_slabstats_operations = {
	.open		= slabstats_open,
	.read		= seq_read,
	.llseek		= seq_lseek,
	.release	= seq_release_private,
};
#endif

static int __init slab_proc_init(void)
{
	proc_create("slabinfo",S_IWUSR|S_IRUGO,NULL,&proc_slabinfo_operations);
#ifdef CONFIG_DEBUG_SLAB_LEAK
	proc_create("slab_allocators", 0, NULL, &proc_slabstats_operations);
#endif
	return 0;
}
module_init(slab_proc_init);
#endif

/**
 * ksize - get the actual amount of memory allocated for a given object
 * @objp: Pointer to the object
 *
 * kmalloc may internally round up allocations and return more memory
 * than requested. ksize() can be used to determine the actual amount of
 * memory allocated. The caller may use this additional memory, even though
 * a smaller amount of memory was initially specified with the kmalloc call.
 * The caller must guarantee that objp points to a valid object previously
 * allocated with either kmalloc() or kmem_cache_alloc(). The object
 * must not be freed during the duration of the call.
 */
size_t ksize(const void *objp)
{
	BUG_ON(!objp);
	if (unlikely(objp == ZERO_SIZE_PTR))
		return 0;

	return obj_size(virt_to_cache(objp));
}
EXPORT_SYMBOL(ksize);<|MERGE_RESOLUTION|>--- conflicted
+++ resolved
@@ -1624,11 +1624,7 @@
 	if (cachep->flags & SLAB_RECLAIM_ACCOUNT)
 		flags |= __GFP_RECLAIMABLE;
 
-<<<<<<< HEAD
-	page = alloc_pages_node(nodeid, flags | __GFP_NOTRACK, cachep->gfporder);
-=======
-	page = alloc_pages_exact_node(nodeid, flags, cachep->gfporder);
->>>>>>> a34601c5
+	page = alloc_pages_exact_node(nodeid, flags | __GFP_NOTRACK, cachep->gfporder);
 	if (!page)
 		return NULL;
 
